--- conflicted
+++ resolved
@@ -2386,155 +2386,132 @@
 		return STATUS_ERR;
 	} 
 	switch (val_expression->type) {
-		case EXPR_LINGER:
-			live_optval = malloc(sizeof(struct linger));
-			live_optlen = (socklen_t)sizeof(struct linger);
-			break;
+	case EXPR_LINGER:
+		live_optval = malloc(sizeof(struct linger));
+		live_optlen = (socklen_t)sizeof(struct linger);
+		break;
 #ifdef SCTP_RTOINFO
-		case EXPR_SCTP_RTOINFO:
-			live_optval = malloc(sizeof(struct sctp_rtoinfo));
-			live_optlen = (socklen_t)sizeof(struct sctp_rtoinfo);
-			((struct sctp_rtoinfo*)live_optval)->srto_assoc_id = 0;
-			break;
+	case EXPR_SCTP_RTOINFO:
+		live_optval = malloc(sizeof(struct sctp_rtoinfo));
+		live_optlen = (socklen_t)sizeof(struct sctp_rtoinfo);
+		((struct sctp_rtoinfo*)live_optval)->srto_assoc_id = 0;
+		break;
 #endif
 #ifdef SCTP_ASSOCINFO
-		case EXPR_SCTP_ASSOCPARAMS:
-			live_optval = malloc(sizeof(struct sctp_assocparams));
-			live_optlen = (socklen_t)sizeof(struct sctp_assocparams);
-			((struct sctp_assocparams*) live_optval)->sasoc_assoc_id = 0;
-			break;
+	case EXPR_SCTP_ASSOCPARAMS:
+		live_optval = malloc(sizeof(struct sctp_assocparams));
+		live_optlen = (socklen_t)sizeof(struct sctp_assocparams);
+		((struct sctp_assocparams*) live_optval)->sasoc_assoc_id = 0;
+		break;
 #endif
 #ifdef SCTP_INITMSG
-		case EXPR_SCTP_INITMSG:
-			live_optval = malloc(sizeof(struct sctp_initmsg));
-			live_optlen = (socklen_t)sizeof(struct sctp_initmsg);
-			break;
+	case EXPR_SCTP_INITMSG:
+		live_optval = malloc(sizeof(struct sctp_initmsg));
+		live_optlen = (socklen_t)sizeof(struct sctp_initmsg);
+		break;
 #endif
 #ifdef SCTP_DELAYED_SACK
-		case EXPR_SCTP_SACKINFO:
-			live_optval = malloc(sizeof(struct sctp_sack_info));
-			live_optlen = (socklen_t)sizeof(struct sctp_sack_info);
-			((struct sctp_sack_info*) live_optval)->sack_assoc_id = 0;
-			break;
+	case EXPR_SCTP_SACKINFO:
+		live_optval = malloc(sizeof(struct sctp_sack_info));
+		live_optlen = (socklen_t)sizeof(struct sctp_sack_info);
+		((struct sctp_sack_info*) live_optval)->sack_assoc_id = 0;
+		break;
 #endif
 #ifdef SCTP_STATUS
-		case EXPR_SCTP_STATUS:
-			live_optval = malloc(sizeof(struct sctp_status));
-			live_optlen = (socklen_t)sizeof(struct sctp_status);
-			((struct sctp_status*) live_optval)->sstat_assoc_id = 0;
-			break;
+	case EXPR_SCTP_STATUS:
+		live_optval = malloc(sizeof(struct sctp_status));
+		live_optlen = (socklen_t)sizeof(struct sctp_status);
+		((struct sctp_status*) live_optval)->sstat_assoc_id = 0;
+		break;
 #endif
 #ifdef SCTP_GET_PEER_ADDR_INFO
-<<<<<<< HEAD
-		case EXPR_SCTP_PADDRINFO: {
-			struct sctp_paddrinfo_expr *expr_paddrinfo = val_expression->value.sctp_paddrinfo;
-			struct sctp_paddrinfo *live_paddrinfo = malloc(sizeof(struct sctp_paddrinfo));
-			live_optlen = (socklen_t)sizeof(struct sctp_paddrinfo);
-			memset(live_paddrinfo, 0, sizeof(struct sctp_paddrinfo));
-			live_paddrinfo->spinfo_assoc_id = 0;
-			if (get_sockstorage_arg(expr_paddrinfo->spinfo_address, &(live_paddrinfo->spinfo_address), live_fd, error)){
-				asprintf(error, "Bad getsockopt, bad get input for spinfo_address");
-=======
-	} else if (val_expression->type == EXPR_SCTP_PADDRINFO) {
+	case EXPR_SCTP_PADDRINFO: {
 		struct sctp_paddrinfo_expr *expr_paddrinfo = val_expression->value.sctp_paddrinfo;
 		struct sctp_paddrinfo *live_paddrinfo = malloc(sizeof(struct sctp_paddrinfo));
 		live_optlen = (socklen_t)sizeof(struct sctp_paddrinfo);
 		memset(live_paddrinfo, 0, sizeof(struct sctp_paddrinfo));
 		live_paddrinfo->spinfo_assoc_id = 0;
-		if (expr_paddrinfo->spinfo_address->type == EXPR_ELLIPSIS) {
-			socklen_t len_addr = sizeof(live_paddrinfo->spinfo_address);
-			if (getpeername(live_fd, (struct sockaddr*) &live_paddrinfo->spinfo_address, &len_addr)) {
-				asprintf(error, "Bad getsockopt, bad get primary peer address");
->>>>>>> 5283fbf6
-				free(live_paddrinfo);
-				return STATUS_ERR;			
-			}
-<<<<<<< HEAD
-			live_optval = live_paddrinfo;
-			break;
-=======
-		} else if (expr_paddrinfo->spinfo_address->type == EXPR_SOCKET_ADDRESS_IPV4) {
-			memcpy(&live_paddrinfo->spinfo_address, expr_paddrinfo->spinfo_address->value.socket_address_ipv4, sizeof(struct sockaddr_in));
-		} else if (expr_paddrinfo->spinfo_address->type == EXPR_SOCKET_ADDRESS_IPV6) {
-			memcpy(&live_paddrinfo->spinfo_address, expr_paddrinfo->spinfo_address->value.socket_address_ipv6, sizeof(struct sockaddr_in6));
-		} else {
+		if (get_sockstorage_arg(expr_paddrinfo->spinfo_address, &(live_paddrinfo->spinfo_address), live_fd, error)){
 			asprintf(error, "Bad getsockopt, bad get input for spinfo_address");
 			free(live_paddrinfo);
-			return STATUS_ERR;
->>>>>>> 5283fbf6
-		}
+			return STATUS_ERR;			
+		}
+		live_optval = live_paddrinfo;
+		break;
+	}
 #endif
 #ifdef SCTP_PEER_ADDR_PARAMS
-		case EXPR_SCTP_PEER_ADDR_PARAMS: {
-			struct sctp_paddrparams_expr *expr_params = val_expression->value.sctp_paddrparams;
-			struct sctp_paddrparams *live_params = malloc(sizeof(struct sctp_paddrparams));
-			memset(live_params, 0, sizeof(struct sctp_paddrparams));
-			live_optlen = sizeof(struct sctp_paddrparams);
-			if (get_sockstorage_arg(expr_params->spp_address, &live_params->spp_address, live_fd, error)){
-				asprintf(error, "Bad getsockopt, bad get input for spp_address");
-				free(live_params);
-				return STATUS_ERR;			
-			}
-			live_params->spp_assoc_id = 0;
-			live_optval = live_params;
-			break;
-		}
+	case EXPR_SCTP_PEER_ADDR_PARAMS: {
+		struct sctp_paddrparams_expr *expr_params = val_expression->value.sctp_paddrparams;
+		struct sctp_paddrparams *live_params = malloc(sizeof(struct sctp_paddrparams));
+		memset(live_params, 0, sizeof(struct sctp_paddrparams));
+		live_optlen = sizeof(struct sctp_paddrparams);
+		if (get_sockstorage_arg(expr_params->spp_address, &live_params->spp_address, live_fd, error)){
+			asprintf(error, "Bad getsockopt, bad get input for spp_address");
+			free(live_params);
+			return STATUS_ERR;			
+		}
+		live_params->spp_assoc_id = 0;
+		live_optval = live_params;
+		break;
+	}
 #endif
 #if defined(SCTP_MAXSEG) || defined(SCTP_MAX_BURST) || defined(SCTP_INTERLEAVING_SUPPORTED)
-		case EXPR_SCTP_ASSOC_VALUE:
-			live_optval = malloc(sizeof(struct sctp_assoc_value));
-			live_optlen = (socklen_t)sizeof(struct sctp_assoc_value);
-			((struct sctp_assoc_value *) live_optval)->assoc_id = 0;
-			break;
+	case EXPR_SCTP_ASSOC_VALUE:
+		live_optval = malloc(sizeof(struct sctp_assoc_value));
+		live_optlen = (socklen_t)sizeof(struct sctp_assoc_value);
+		((struct sctp_assoc_value *) live_optval)->assoc_id = 0;
+		break;
 #endif
 #ifdef SCTP_SS_VALUE
-		case EXPR_SCTP_STREAM_VALUE:
-			live_optval = malloc(sizeof(struct sctp_stream_value));
-			live_optlen = (socklen_t)sizeof(struct sctp_stream_value);
-			((struct sctp_stream_value *) live_optval)->assoc_id = 0;
-			if (get_u16(val_expression->value.sctp_stream_value->stream_id,
-			            &((struct sctp_stream_value *)live_optval)->stream_id,
-			            error)) {
-				free(live_optval);
-				return STATUS_ERR;
-			}
-			break;
+	case EXPR_SCTP_STREAM_VALUE:
+		live_optval = malloc(sizeof(struct sctp_stream_value));
+		live_optlen = (socklen_t)sizeof(struct sctp_stream_value);
+		((struct sctp_stream_value *) live_optval)->assoc_id = 0;
+		if (get_u16(val_expression->value.sctp_stream_value->stream_id,
+		            &((struct sctp_stream_value *)live_optval)->stream_id,
+		            error)) {
+			free(live_optval);
+			return STATUS_ERR;
+		}
+		break;
 #endif
 #ifdef SCTP_EVENT
-		case EXPR_SCTP_EVENT:
-			live_optval = malloc(sizeof(struct sctp_event));
-			live_optlen = sizeof(struct sctp_event);
-			((struct sctp_event *)live_optval)->se_assoc_id = 0; 
-			if (get_u16(val_expression->value.sctp_event->se_type,
-			            &((struct sctp_event *)live_optval)->se_type,
-				    error)) {
-				free(live_optval);
-				return STATUS_ERR;
-                	}
-			break;
+	case EXPR_SCTP_EVENT:
+		live_optval = malloc(sizeof(struct sctp_event));
+		live_optlen = sizeof(struct sctp_event);
+		((struct sctp_event *)live_optval)->se_assoc_id = 0; 
+		if (get_u16(val_expression->value.sctp_event->se_type,
+		            &((struct sctp_event *)live_optval)->se_type,
+			    error)) {
+			free(live_optval);
+			return STATUS_ERR;
+               	}
+		break;
 #endif
 #ifdef SCTP_DEFAULT_SNDINFO
-	} else if (val_expression->type == EXPR_SCTP_SNDINFO) {
+	case EXPR_SCTP_SNDINFO:
 		live_optval = malloc(sizeof(struct sctp_sndinfo));
 		live_optlen = sizeof(struct sctp_sndinfo);
 		((struct sctp_sndinfo *)live_optval)->snd_assoc_id = 0; 
+		break;
 #endif
 #ifdef SCTP_ADAPTATION_LAYER
-		case EXPR_SCTP_SETADAPTATION:
-			live_optval = malloc(sizeof(struct sctp_setadaptation));
-			live_optlen = sizeof(struct sctp_setadaptation);
-			break;
-#endif
-		case EXPR_INTEGER:
-			s32_bracketed_arg(args, 3, &script_optval, error);
-			live_optval = malloc(sizeof(int));
-			live_optlen = (socklen_t)sizeof(int);
-			break;
-		default:
-			asprintf(error, "unsupported getsockopt value type: %s",
-				 expression_type_to_string(val_expression->type));
-			return STATUS_ERR;
-			break;		
+	case EXPR_SCTP_SETADAPTATION:
+		live_optval = malloc(sizeof(struct sctp_setadaptation));
+		live_optlen = sizeof(struct sctp_setadaptation);
+		break;
+#endif
+	case EXPR_INTEGER:
+		s32_bracketed_arg(args, 3, &script_optval, error);
+		live_optval = malloc(sizeof(int));
+		live_optlen = (socklen_t)sizeof(int);
+		break;
+	default:
+		asprintf(error, "unsupported getsockopt value type: %s",
+			 expression_type_to_string(val_expression->type));
+		return STATUS_ERR;
+		break;		
 	}
 
 	begin_syscall(state, syscall);
@@ -2553,82 +2530,80 @@
 	}
 	
 	switch (val_expression->type) {
-		case EXPR_LINGER:
-			result = check_linger(val_expression->value.linger, live_optval, error);
-			break;
+	case EXPR_LINGER:
+		result = check_linger(val_expression->value.linger, live_optval, error);
+		break;
 #ifdef SCTP_RTOINFO
-		case EXPR_SCTP_RTOINFO:
-			result = check_sctp_rtoinfo(val_expression->value.sctp_rtoinfo, live_optval, error);
-			break;
+	case EXPR_SCTP_RTOINFO:
+		result = check_sctp_rtoinfo(val_expression->value.sctp_rtoinfo, live_optval, error);
+		break;
 #endif
 #ifdef SCTP_ASSOCINFO
-		case EXPR_SCTP_ASSOCPARAMS:
-			result = check_sctp_assocparams(val_expression->value.sctp_assocparams, live_optval, error);
-			break;
+	case EXPR_SCTP_ASSOCPARAMS:
+		result = check_sctp_assocparams(val_expression->value.sctp_assocparams, live_optval, error);
+		break;
 #endif
 #ifdef SCTP_INITMSG
-		case EXPR_SCTP_INITMSG:
-			result = check_sctp_initmsg(val_expression->value.sctp_initmsg, live_optval, error);
-			break;
+	case EXPR_SCTP_INITMSG:
+		result = check_sctp_initmsg(val_expression->value.sctp_initmsg, live_optval, error);
+		break;
 #endif
 #ifdef SCTP_DELAYED_SACK
-		case EXPR_SCTP_SACKINFO:
-			result = check_sctp_sack_info(val_expression->value.sctp_sack_info, live_optval, error);
-			break;
+	case EXPR_SCTP_SACKINFO:
+		result = check_sctp_sack_info(val_expression->value.sctp_sack_info, live_optval, error);
+		break;
 #endif
 #ifdef SCTP_STATUS
-		case EXPR_SCTP_STATUS:
-			result = check_sctp_status(val_expression->value.sctp_status, live_optval, error);
-			break;
+	case EXPR_SCTP_STATUS:
+		result = check_sctp_status(val_expression->value.sctp_status, live_optval, error);
+		break;
 #endif
 #ifdef SCTP_GET_PEER_ADDR_INFO
-		case EXPR_SCTP_PADDRINFO:
-			result = check_sctp_paddrinfo(val_expression->value.sctp_paddrinfo, live_optval, error);
-			break;
+	case EXPR_SCTP_PADDRINFO:
+		result = check_sctp_paddrinfo(val_expression->value.sctp_paddrinfo, live_optval, error);
+		break;
 #endif
 #ifdef SCTP_PEER_ADDR_PARAMS
-		case EXPR_SCTP_PEER_ADDR_PARAMS:
-			result = check_sctp_paddrparams(val_expression->value.sctp_paddrparams, live_optval, error);
-			break;
+	case EXPR_SCTP_PEER_ADDR_PARAMS:
+		result = check_sctp_paddrparams(val_expression->value.sctp_paddrparams, live_optval, error);
+		break;
 #endif
 #if defined(SCTP_MAXSEG) || defined(SCTP_MAX_BURST) || defined(SCTP_INTERLEAVING_SUPPORTED)
-		case EXPR_SCTP_ASSOC_VALUE:
-			result = check_sctp_assoc_value(val_expression->value.sctp_assoc_value, live_optval, error);
-			break;
+	case EXPR_SCTP_ASSOC_VALUE:
+		result = check_sctp_assoc_value(val_expression->value.sctp_assoc_value, live_optval, error);
+		break;
 #endif
 #ifdef SCTP_SS_VALUE
-		case EXPR_SCTP_STREAM_VALUE:
-			result = check_sctp_stream_value(val_expression->value.sctp_stream_value, live_optval, error);
-			break;
+	case EXPR_SCTP_STREAM_VALUE:
+		result = check_sctp_stream_value(val_expression->value.sctp_stream_value, live_optval, error);
+		break;
 #endif
 #ifdef SCTP_EVENT
-		case EXPR_SCTP_EVENT:
-			result = check_sctp_event(val_expression->value.sctp_event, live_optval, error);
-			break;
+	case EXPR_SCTP_EVENT:
+		result = check_sctp_event(val_expression->value.sctp_event, live_optval, error);
+		break;
 #endif
 #ifdef SCTP_DEFAULT_SNDINFO
-	} else if (val_expression->type == EXPR_SCTP_SNDINFO) {
-		if (check_sctp_sndinfo(val_expression->value.sctp_sndinfo, live_optval, error)) {
-			free(live_optval);
-			return STATUS_ERR;
-		}
+	case EXPR_SCTP_SNDINFO:
+		result = check_sctp_sndinfo(val_expression->value.sctp_sndinfo, live_optval, error);
+		break;
 #endif
 #ifdef SCTP_ADAPTATION_LAYER
-		case EXPR_SCTP_SETADAPTATION:
-			result = check_sctp_setadaptation(val_expression->value.sctp_setadaptation, live_optval, error);
-			break;
-#endif
-		case EXPR_INTEGER:
-			if (*(int*)live_optval != script_optval) {
-				asprintf(error, "Bad getsockopt optval: expected: %d actual: %d",
-					(int)script_optval, *(int*)live_optval);
-				result = STATUS_ERR;
-			}
-			break;
-		default:
-			asprintf(error, "Cannot check getsockopt value type: %s",
-				 expression_type_to_string(val_expression->type));
-			break;
+	case EXPR_SCTP_SETADAPTATION:
+		result = check_sctp_setadaptation(val_expression->value.sctp_setadaptation, live_optval, error);
+		break;
+#endif
+	case EXPR_INTEGER:
+		if (*(int*)live_optval != script_optval) {
+			asprintf(error, "Bad getsockopt optval: expected: %d actual: %d",
+				(int)script_optval, *(int*)live_optval);
+			result = STATUS_ERR;
+		}
+		break;
+	default:
+		asprintf(error, "Cannot check getsockopt value type: %s",
+			 expression_type_to_string(val_expression->type));
+		break;
 	}
 	free(live_optval);
 	return result;
