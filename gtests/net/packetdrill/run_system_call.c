/*
 * Copyright 2013 Google Inc.
 *
 * This program is free software; you can redistribute it and/or
 * modify it under the terms of the GNU General Public License
 * as published by the Free Software Foundation; either version 2
 * of the License, or (at your option) any later version.
 *
 * This program is distributed in the hope that it will be useful,
 * but WITHOUT ANY WARRANTY; without even the implied warranty of
 * MERCHANTABILITY or FITNESS FOR A PARTICULAR PURPOSE.  See the
 * GNU General Public License for more details.
 *
 * You should have received a copy of the GNU General Public License
 * along with this program; if not, write to the Free Software
 * Foundation, Inc., 51 Franklin Street, Fifth Floor, Boston, MA
 * 02110-1301, USA.
 */
/*
 * Author: ncardwell@google.com (Neal Cardwell)
 *
 * A module to execute a system call from a test script.
 */

#include "run_system_call.h"

#include <arpa/inet.h>
#include <assert.h>
#include <errno.h>
#include <fcntl.h>
#include <limits.h>
#include <netinet/in.h>
#include <poll.h>
#include <pthread.h>
#include <stdint.h>
#include <stdlib.h>
#include <string.h>
#include <sys/ioctl.h>
#include <sys/socket.h>
#include <sys/syscall.h>
#include <sys/types.h>
#include <sys/uio.h>
#include <time.h>
#include <unistd.h>
#include "logging.h"
#include "run.h"
#include "script.h"

static int to_live_fd(struct state *state, int script_fd, int *live_fd,
		      char **error);

/* Provide a wrapper for the Linux gettid() system call (glibc does not). */
static pid_t gettid(void)
{
#ifdef linux
	return syscall(__NR_gettid);
#endif
#if defined(__FreeBSD__) || defined(__OpenBSD__) || defined(__NetBSD__)
	/* TODO(ncardwell): Implement me. XXX */
	return 0;
#endif /* defined(__FreeBSD__) || defined(__OpenBSD__) || defined(__NetBSD__)*/
}

/* Read a whole file into the given buffer of the given length. */
static void read_whole_file(const char *path, char *buffer, int max_bytes)
{
	int fd = open(path, O_RDONLY);
	if (fd < 0)
		die_perror("open");

	int bytes = read(fd, buffer, max_bytes);
	if (bytes < 0)
		die_perror("read");
	else if (bytes == max_bytes)
		die("%s file too large to read\n", path);

	if (close(fd) < 0)
		die_perror("close");
}

/* Return true iff the given thread is sleeping. */
static bool is_thread_sleeping(pid_t process_id, pid_t thread_id)
{
	/* Read the entire thread state file, using the buffer size ps uses. */
	char *proc_path = NULL;
	asprintf(&proc_path, "/proc/%d/task/%d/stat", process_id, thread_id);
	const int STATE_BUFFER_BYTES = 1023;
	char *state = calloc(STATE_BUFFER_BYTES, 1);
	read_whole_file(proc_path, state, STATE_BUFFER_BYTES - 1);
	state[STATE_BUFFER_BYTES - 1] = '\0';

	/* Parse the thread state from the third space-delimited field. */
	const int THREAD_STATE_INDEX = 3;
	const char *field = state;
	int i = 0;
	for (i = 0; i < THREAD_STATE_INDEX - 1; i++) {
		field = strchr(field, ' ');
		if (field == NULL)
			die("unable to parse %s\n", proc_path);
		++field;
	}
	bool is_sleeping = (field[0] == 'S');

	free(proc_path);
	free(state);

	return is_sleeping;
}

/* Returns number of expressions in the list. */
static int expression_list_length(struct expression_list *list)
{
	int count = 0;
	while (list != NULL) {
		list = list->next;
		++count;
	}
	return count;
}

static int get_arg_count(struct expression_list *args)
{
	return expression_list_length(args);
}

/* Verify that the expression list has the expected number of
 * expressions. Returns STATUS_OK on success; on failure returns
 * STATUS_ERR and sets error message.
 */
static int check_arg_count(struct expression_list *args, int expected,
			   char **error)
{
	assert(expected >= 0);
	int actual = get_arg_count(args);
	if (actual != expected) {
		asprintf(error, "Expected %d args but got %d", expected,
			 actual);
		return STATUS_ERR;
	}
	return STATUS_OK;
}

/* Returns the argument with the given index. Returns the argument on
 * success; on failure returns NULL and sets error message.
 */
static struct expression *get_arg(struct expression_list *args,
				   int index, char **error)
{
	assert(index >= 0);
	int current = 0;
	while ((args != NULL) && (current < index)) {
		args = args->next;
		++current;
	}
	if ((args != NULL) && (current == index)) {
		if (!args->expression)
			asprintf(error, "Unknown expression at index %d",
				 index);
		return args->expression;
	} else {
		asprintf(error, "Argument list too short");
		return NULL;
	}
}

/* Return STATUS_OK if the expression is of the expected
 * type. Otherwise fill in the error with a human-readable error
 * message about the mismatch and return STATUS_ERR.
 */
static int check_type(struct expression *expression,
		      enum expression_t expected_type,
		      char **error)
{
	if (expression->type == expected_type) {
		return STATUS_OK;
	} else {
		asprintf(error, "Bad type; actual: %s expected: %s",
			 expression_type_to_string(expression->type),
			 expression_type_to_string(expected_type));
		return STATUS_ERR;
	}
}

#if defined(SCTP_RTOINFO) || defined(SCTP_STATUS) || defined(SCTP_PEER_ADDR_PARAMS) || defined(SCTP_MAXSEG) || defined(SCTP_MAX_BURST) || defined(SCTP_INTERLEAVING_SUPPORTED)
/* Sets the value from the expression argument, checking that it is a
 * valid u32, and matches the expected type. Returns STATUS_OK on
 * success; on failure returns STATUS_ERR and sets error message.
 */
static int get_u32(struct expression *expression,
		   u32 *value, char **error)
{
	if (check_type(expression, EXPR_INTEGER, error))
		return STATUS_ERR;
	if ((expression->value.num > UINT32_MAX) ||
	    (expression->value.num < 0)) {
		asprintf(error,
			 "Value out of range for 32-bit unsigned integer: %lld",
			 expression->value.num);
		return STATUS_ERR;
	}
	*value = expression->value.num;
	return STATUS_OK;
}
#endif

/* Sets the value from the expression argument, checking that it is a
 * valid s32 or u32, and matches the expected type. Returns STATUS_OK on
 * success; on failure returns STATUS_ERR and sets error message.
 */
static int get_s32(struct expression *expression,
		   s32 *value, char **error)
{
	if (check_type(expression, EXPR_INTEGER, error))
		return STATUS_ERR;
	if ((expression->value.num > UINT_MAX) ||
	    (expression->value.num < INT_MIN)) {
		asprintf(error,
			 "Value out of range for 32-bit integer: %lld",
			 expression->value.num);
		return STATUS_ERR;
	}
	*value = expression->value.num;
	return STATUS_OK;
}

#if defined(SCTP_STATUS) || defined(SCTP_PEER_ADDR_PARAMS) || defined(SCTP_SS_VALUE)
/* Sets the value from the expression argument, checking that it is a
 * valid u16, and matches the expected type. Returns STATUS_OK on
 * success; on failure returns STATUS_ERR and sets error message.
 */
static int get_u16(struct expression *expression,
		   u16 *value, char **error)
{
	if (check_type(expression, EXPR_INTEGER, error))
		return STATUS_ERR;
	if ((expression->value.num > UINT16_MAX) ||
	    (expression->value.num < 0)) {
		asprintf(error,
			 "Value out of range for 16-bit unsigned integer: %lld",
			 expression->value.num);
		return STATUS_ERR;
	}
	*value = expression->value.num;
	return STATUS_OK;
}
#endif

#if 0
/* Sets the value from the expression argument, checking that it is a
 * valid s16, and matches the expected type. Returns STATUS_OK on
 * success; on failure returns STATUS_ERR and sets error message.
 */
static int get_s16(struct expression *expression,
		   s16 *value, char **error)
{
	if (check_type(expression, EXPR_INTEGER, error))
		return STATUS_ERR;
	if ((expression->value.num > INT16_MAX) ||
		(expression->value.num < INT16_MIN)) {
		asprintf(error,
			"Value out of range for 16-bit integer: %lld",
			expression->value.num);
		return STATUS_ERR;
	}
	*value = expression->value.num;
	return STATUS_OK;
}
#endif

#if defined(SCTP_PEER_ADDR_PARAMS)
/* Sets the value from the expression argument, checking that it is a
 * valid u8, and matches the expected type. Returns STATUS_OK on
 * success; on failure returns STATUS_ERR and sets error message.
 */
static int get_u8(struct expression *expression,
		  u8 *value, char **error)
{
        if (check_type(expression, EXPR_INTEGER, error))
                return STATUS_ERR;
        if ((expression->value.num > UINT8_MAX) ||
                (expression->value.num < 0)) {
                asprintf(error,
                        "Value out of range for 8-bit unsigned integer: %lld",
                        expression->value.num);
                return STATUS_ERR;
        }
        *value = expression->value.num;
        return STATUS_OK;
}
#endif

#if 0
/* Sets the value from the expression argument, checking that it is a
 * valid s8, and matches the expected type. Returns STATUS_OK on
 * success; on failure returns STATUS_ERR and sets error message.
 */
static int get_s8(struct expression *expression,
		  s8 *value, char **error)
{
        if (check_type(expression, EXPR_INTEGER, error))
                return STATUS_ERR;
        if ((expression->value.num > INT8_MAX) ||
                (expression->value.num < INT8_MIN)) {
                asprintf(error,
                        "Value out of range for 8-bit integer: %lld",
                        expression->value.num);
                return STATUS_ERR;
        }
        *value = expression->value.num;
        return STATUS_OK;
}
#endif

/* Return the value of the argument with the given index, and verify
 * that it has the expected type.
 */
static int s32_arg(struct expression_list *args,
		   int index, s32 *value, char **error)
{
	struct expression *expression = get_arg(args, index, error);
	if (expression == NULL)
		return STATUS_ERR;
	return get_s32(expression, value, error);
}

/* Return the value of the argument with the given index, and verify
 * that it has the expected type: a list with a single integer.
 */
static int s32_bracketed_arg(struct expression_list *args,
			     int index, s32 *value, char **error)
{
	struct expression_list *list;
	struct expression *expression;

	expression = get_arg(args, index, error);
	if (expression == NULL)
		return STATUS_ERR;
	if (check_type(expression, EXPR_LIST, error))
		return STATUS_ERR;
	list = expression->value.list;
	if (expression_list_length(list) != 1) {
		asprintf(error,
			 "Expected [<integer>] but got multiple elements");
		return STATUS_ERR;
	}
	return get_s32(list->expression, value, error);
}

/* Return STATUS_OK iff the argument with the given index is an
 * ellipsis (...).
 */
static int ellipsis_arg(struct expression_list *args, int index, char **error)
{
	struct expression *expression = get_arg(args, index, error);
	if (expression == NULL)
		return STATUS_ERR;
	if (check_type(expression, EXPR_ELLIPSIS, error))
		return STATUS_ERR;
	return STATUS_OK;
}

/* Free all the space used by the given iovec. */
static void iovec_free(struct iovec *iov, size_t iov_len)
{
	int i;

	if (iov == NULL)
		return;

	for (i = 0; i < iov_len; ++i)
		free(iov[i].iov_base);
	free(iov);
}

/* Allocate and fill in an iovec described by the given expression.
 * Return STATUS_OK if the expression is a valid iovec. Otherwise
 * fill in the error with a human-readable error message and return
 * STATUS_ERR.
 */
static int iovec_new(struct expression *expression,
		     struct iovec **iov_ptr, size_t *iov_len_ptr,
		     char **error)
{
	int status = STATUS_ERR;
	int i;
	struct expression_list *list;	/* input expression from script */
	size_t iov_len = 0;
	struct iovec *iov = NULL;	/* live output */

	if (check_type(expression, EXPR_LIST, error))
		goto error_out;

	list = expression->value.list;

	iov_len = expression_list_length(list);
	iov = calloc(iov_len, sizeof(struct iovec));

	for (i = 0; i < iov_len; ++i, list = list->next) {
		size_t len;
		struct iovec_expr *iov_expr;

		if (check_type(list->expression, EXPR_IOVEC, error))
			goto error_out;

		iov_expr = list->expression->value.iovec;

		assert(iov_expr->iov_base->type == EXPR_ELLIPSIS);
		assert(iov_expr->iov_len->type == EXPR_INTEGER);

		len = iov_expr->iov_len->value.num;

		iov[i].iov_len = len;
		iov[i].iov_base = calloc(len, 1);
	}

	status = STATUS_OK;

error_out:
	*iov_ptr = iov;
	*iov_len_ptr = iov_len;
	return status;
}

/* Free all the space used by the given msghdr. */
static void msghdr_free(struct msghdr *msg, size_t iov_len)
{
	if (msg == NULL)
		return;

	free(msg->msg_name);
	iovec_free(msg->msg_iov, iov_len);
	free(msg->msg_control);
}

/* Allocate and fill in a msghdr described by the given expression. */
static int msghdr_new(struct expression *expression,
		      struct msghdr **msg_ptr, size_t *iov_len_ptr,
		      char **error)
{
	int status = STATUS_ERR;
	s32 s32_val = 0;
	struct msghdr_expr *msg_expr;	/* input expression from script */
	socklen_t name_len = sizeof(struct sockaddr_storage);
	struct msghdr *msg = NULL;	/* live output */

	if (check_type(expression, EXPR_MSGHDR, error))
		goto error_out;

	msg_expr = expression->value.msghdr;

	msg = calloc(1, sizeof(struct msghdr));

	if (msg_expr->msg_name != NULL) {
		assert(msg_expr->msg_name->type == EXPR_ELLIPSIS);
		msg->msg_name = calloc(1, name_len);
	}

	if (msg_expr->msg_namelen != NULL) {
		assert(msg_expr->msg_namelen->type == EXPR_ELLIPSIS);
		msg->msg_namelen = name_len;
	}

	if (msg_expr->msg_iov != NULL) {
		if (iovec_new(msg_expr->msg_iov, &msg->msg_iov, iov_len_ptr,
			      error))
			goto error_out;
	}

	if (msg_expr->msg_iovlen != NULL) {
		if (get_s32(msg_expr->msg_iovlen, &s32_val, error))
			goto error_out;
		msg->msg_iovlen = s32_val;
	}

	if (msg->msg_iovlen != *iov_len_ptr) {
		asprintf(error,
			 "msg_iovlen %d does not match %d-element iovec array",
			 (int)msg->msg_iovlen, (int)*iov_len_ptr);
		goto error_out;
	}

	if (msg_expr->msg_flags != NULL) {
		if (get_s32(msg_expr->msg_flags, &s32_val, error))
			goto error_out;
		msg->msg_flags = s32_val;
	}

	/* TODO(ncardwell): msg_control, msg_controllen */

	status = STATUS_OK;

error_out:
	*msg_ptr = msg;
	return status;
}

/* Allocate and fill in a pollfds array described by the given
 * fds_expression. Return STATUS_OK if the expression is a valid
 * pollfd struct array. Otherwise fill in the error with a
 * human-readable error message and return STATUS_ERR.
 */
static int pollfds_new(struct state *state,
		       struct expression *fds_expression,
		       struct pollfd **fds_ptr, size_t *fds_len_ptr,
		       char **error)
{
	int status = STATUS_ERR;
	int i;
	struct expression_list *list;	/* input expression from script */
	size_t fds_len = 0;
	struct pollfd *fds = NULL;	/* live output */

	if (check_type(fds_expression, EXPR_LIST, error))
		goto error_out;

	list = fds_expression->value.list;

	fds_len = expression_list_length(list);
	fds = calloc(fds_len, sizeof(struct pollfd));

	for (i = 0; i < fds_len; ++i, list = list->next) {
		struct pollfd_expr *fds_expr;

		if (check_type(list->expression, EXPR_POLLFD, error))
			goto error_out;

		fds_expr = list->expression->value.pollfd;

		if (check_type(fds_expr->fd, EXPR_INTEGER, error))
			goto error_out;
		if (check_type(fds_expr->events, EXPR_INTEGER, error))
			goto error_out;
		if (check_type(fds_expr->revents, EXPR_INTEGER, error))
			goto error_out;

		if (to_live_fd(state, fds_expr->fd->value.num,
			       &fds[i].fd, error))
			goto error_out;

		fds[i].events = fds_expr->events->value.num;
		fds[i].revents = fds_expr->revents->value.num;
	}

	status = STATUS_OK;

error_out:
	*fds_ptr = fds;
	*fds_len_ptr = fds_len;
	return status;
}

/* Check the results of a poll() system call: check that the output
 * revents fields in the fds array match those in the script. Return
 * STATUS_OK if they match. Otherwise fill in the error with a
 * human-readable error message and return STATUS_ERR.
 */
static int pollfds_check(struct expression *fds_expression,
			 const struct pollfd *fds, size_t fds_len,
			 char **error)
{
	struct expression_list *list;	/* input expression from script */
	int i;

	assert(fds_expression->type == EXPR_LIST);
	list = fds_expression->value.list;

	for (i = 0; i < fds_len; ++i, list = list->next) {
		struct pollfd_expr *fds_expr;
		int expected_revents, actual_revents;

		assert(list->expression->type == EXPR_POLLFD);
		fds_expr = list->expression->value.pollfd;

		assert(fds_expr->fd->type == EXPR_INTEGER);
		assert(fds_expr->events->type == EXPR_INTEGER);
		assert(fds_expr->revents->type == EXPR_INTEGER);

		expected_revents = fds_expr->revents->value.num;
		actual_revents = fds[i].revents;
		if (actual_revents != expected_revents) {
			char *expected_revents_string =
				flags_to_string(poll_flags,
							expected_revents);
			char *actual_revents_string =
				flags_to_string(poll_flags,
							actual_revents);
			asprintf(error,
				 "Expected revents of %s but got %s "
				 "for pollfd %d",
				 expected_revents_string,
				 actual_revents_string,
				 i);
			free(expected_revents_string);
			free(actual_revents_string);
			return STATUS_ERR;
		}
	}
	return STATUS_OK;
}

/* For blocking system calls, give up the global lock and wake the
 * main thread so it can continue test execution. Callers should call
 * this function immediately before calling a system call in order to
 * release the global lock immediately before a system call that the
 * script expects to block.
 */
static void begin_syscall(struct state *state, struct syscall_spec *syscall)
{
	if (is_blocking_syscall(syscall)) {
		assert(state->syscalls->state == SYSCALL_ENQUEUED);
		state->syscalls->state = SYSCALL_RUNNING;
		run_unlock(state);
		DEBUGP("syscall thread: begin_syscall signals dequeued\n");
		if (pthread_cond_signal(&state->syscalls->dequeued) != 0)
			die_perror("pthread_cond_signal");
	}
}

/* Verify that the system call returned the expected result code and
 * errno value. Returns STATUS_OK on success; on failure returns
 * STATUS_ERR and sets error message. Callers should call this function
 * immediately after returning from a system call in order to immediately
 * re-grab the global lock if this is a blocking call.
 */
enum result_check_t {
	CHECK_EXACT,		/* check that result matches exactly */
	CHECK_NON_NEGATIVE,	/* check that result is non-negative */
	CHECK_ALLOW_MAPPING,	/* checks for results after accept-syscall */
};
static int end_syscall(struct state *state, struct syscall_spec *syscall,
		       enum result_check_t mode, int actual, char **error)
{
	int actual_errno = errno;	/* in case we clobber this later */
	s32 expected = 0;

	/* For blocking calls, advance state and reacquire the global lock. */
	if (is_blocking_syscall(syscall)) {
		s64 live_end_usecs = now_usecs();
		DEBUGP("syscall thread: end_syscall grabs lock\n");
		run_lock(state);
		state->syscalls->live_end_usecs = live_end_usecs;
		assert(state->syscalls->state == SYSCALL_RUNNING);
		state->syscalls->state = SYSCALL_DONE;
	}

	/* Compare actual vs expected return value */
	if (get_s32(syscall->result, &expected, error))
		return STATUS_ERR;
	if (mode == CHECK_NON_NEGATIVE) {
		if (actual < 0) {
			asprintf(error,
				 "Expected non-negative result but got %d"
				 "with errno %d (%s)",
				 actual, actual_errno, strerror(actual_errno));
			return STATUS_ERR;
		}
	} else if (mode == CHECK_EXACT) {
		if (actual != expected) {
			if (actual < 0)
				asprintf(error,
					 "Expected result %d but got %d "
					 "with errno %d (%s)",
					 expected,
					 actual,
					 actual_errno, strerror(actual_errno));
			else
				asprintf(error,
					 "Expected result %d but got %d",
					 expected, actual);
			return STATUS_ERR;
		}
	} else if (mode == CHECK_ALLOW_MAPPING) {
		if ((expected >= 0)  && (actual < 0)) {
			asprintf(error,
				 "Expected non-negative result but got %d "
				 "with errno %d (%s)",
				 actual, actual_errno, strerror(actual_errno));
			return STATUS_ERR;
		} else if ((expected < 0) && (actual != expected)) {
			asprintf(error,
				 "Expected result %d but got %d",
				 expected, actual);
			return STATUS_ERR;
		}
	} else {
		assert(!"bad mode");
	}

	/* Compare actual vs expected errno */
	if (syscall->error != NULL) {
		s64 expected_errno = 0;
		if (symbol_to_int(syscall->error->errno_macro,
				  &expected_errno, error))
			return STATUS_ERR;
		if (actual_errno != expected_errno) {
			char *exp_error, *act_error;

			asprintf(&exp_error, "%s", strerror(expected_errno));
			asprintf(&act_error, "%s", strerror(actual_errno));
			asprintf(error,
				 "Expected errno %d (%s) but got %d (%s)",
				 (int)expected_errno, exp_error,
				 actual_errno, act_error);
			free(exp_error);
			free(act_error);
			return STATUS_ERR;
		}
	}

	return STATUS_OK;
}

/* Return a pointer to the socket with the given script fd, or NULL. */
static struct socket *find_socket_by_script_fd(
	struct state *state, int script_fd)
{
	struct socket *socket = NULL;
	for (socket = state->sockets; socket != NULL; socket = socket->next)
		if (!socket->is_closed && (socket->script.fd == script_fd)) {
			assert(socket->live.fd >= 0);
			assert(socket->script.fd >= 0);
			return socket;
		}
	return NULL;
}

/* Return a pointer to the socket with the given live fd, or NULL. */
static struct socket *find_socket_by_live_fd(
	struct state *state, int live_fd)
{
	struct socket *socket = NULL;
	for (socket = state->sockets; socket != NULL; socket = socket->next)
		if (!socket->is_closed && (socket->live.fd == live_fd)) {
			assert(socket->live.fd >= 0);
			assert(socket->script.fd >= 0);
			return socket;
		}
	return NULL;
}

/* Find the live fd corresponding to the fd in a script. Returns
 * STATUS_OK on success; on failure returns STATUS_ERR and sets
 * error message.
 */
static int to_live_fd(struct state *state, int script_fd, int *live_fd,
		      char **error)
{
	struct socket *socket = find_socket_by_script_fd(state, script_fd);
	if (socket != NULL) {
		*live_fd = socket->live.fd;
		return STATUS_OK;
	} else {
		*live_fd = -1;
		asprintf(error, "unable to find socket with script fd %d",
			 script_fd);
		return STATUS_ERR;
	}
}

/****************************************************************************
 * Here we have the "backend" post-processing and pre-processing that
 * we perform after and/or before each of the system calls that
 * we support...
 */

/* The app called socket() in the script and we did a live reenactment
 * socket() call. Create a struct socket to track the new socket.
 * Returns STATUS_OK on success; on failure returns STATUS_ERR and
 * sets error message.
 */
static int run_syscall_socket(struct state *state, int address_family,
			      int protocol, int script_fd, int live_fd,
			      char **error)
{
	/* Validate fd values. */
	if (script_fd < 0) {
		asprintf(error, "invalid socket fd %d in script", script_fd);
		return STATUS_ERR;
	}
	if (live_fd < 0) {
		asprintf(error, "invalid live socket fd %d", live_fd);
		return STATUS_ERR;
	}

	/* Look for sockets with conflicting fds. Should not happen if
	   the script is valid and this program is bug-free. */
	if (find_socket_by_script_fd(state, script_fd)) {
		asprintf(error, "duplicate socket fd %d in script",
			 script_fd);
		return STATUS_ERR;
	}
	if (find_socket_by_live_fd(state, live_fd)) {
		asprintf(error, "duplicate live socket fd %d", live_fd);
		return STATUS_ERR;
	}

	/* These fd values are kosher, so store them. */
	struct socket *socket = socket_new(state);
	socket->state		= SOCKET_NEW;
	socket->address_family	= address_family;
	socket->protocol	= protocol;
	socket->script.fd	= script_fd;
	socket->live.fd		= live_fd;

	/* Any later packets in the test script will now be mapped here. */
	state->socket_under_test = socket;

	DEBUGP("socket() creating new socket: script_fd: %d live_fd: %d\n",
	       socket->script.fd, socket->live.fd);
	return STATUS_OK;
}

/* Handle a close() call for the given socket.
 * Returns STATUS_OK on success; on failure returns STATUS_ERR and
 * sets error message.
 */
static int run_syscall_close(struct state *state, int script_fd,
			     int live_fd, char **error)
{
	struct socket *socket = find_socket_by_script_fd(state, script_fd);
	if ((socket == NULL) || (socket->live.fd != live_fd))
		goto error_out;

	socket->is_closed = true;
	return STATUS_OK;

error_out:
	asprintf(error,
		 "unable to find socket with script fd %d and live fd %d",
		 script_fd, live_fd);
	return STATUS_ERR;
}

/* Fill in the live_addr and live_addrlen for a bind() call.
 * Returns STATUS_OK on success; on failure returns STATUS_ERR and
 * sets error message.
 */
static int run_syscall_bind(struct state *state,
			    struct sockaddr *live_addr,
			    socklen_t *live_addrlen, char **error)
{
	DEBUGP("run_syscall_bind\n");

	/* Fill in the live address we want to bind to */
	ip_to_sockaddr(&state->config->live_bind_ip,
		       state->config->live_bind_port,
		       live_addr, live_addrlen);

	return STATUS_OK;
}

/* Handle a listen() call for the given socket.
 * Returns STATUS_OK on success; on failure returns STATUS_ERR and
 * sets error message.
 */
static int run_syscall_listen(struct state *state, int script_fd,
			      int live_fd, char **error)
{
	struct socket *socket = NULL;
	socket = find_socket_by_script_fd(state, script_fd);
	if (socket != NULL) {
		assert(socket->script.fd == script_fd);
		assert(socket->live.fd == live_fd);
		if (socket->state != SOCKET_NEW) {
			asprintf(error,
				 "bad listen(); script fd %d in state %d",
				 script_fd, socket->state);
			return STATUS_ERR;
		}
		socket->state = SOCKET_PASSIVE_LISTENING;
		return STATUS_OK;
	} else {
		asprintf(error, "unable to find socket with script fd %d",
			 script_fd);
		return STATUS_ERR;
	}
}

/* Handle an accept() call creating a new socket with the given file
 * descriptors.
 * Returns STATUS_OK on success; on failure returns STATUS_ERR and
 * sets error message.
 */
static int run_syscall_accept(struct state *state,
			      int script_accepted_fd,
			      int live_accepted_fd,
			      struct sockaddr *live_addr,
			      int live_addrlen, char **error)
{
	struct socket *socket = NULL;
	struct ip_address ip;
	u16 port = 0;
	DEBUGP("run_syscall_accept\n");

	/* Parse the sockaddr into a nice multi-protocol ip_address struct. */
	ip_from_sockaddr(live_addr, live_addrlen, &ip, &port);

	/* For ipv4-mapped-ipv6: if ip is IPv4-mapped IPv6, map it to IPv4. */
	if (ip.address_family == AF_INET6) {
		struct ip_address ipv4;
		if (ipv6_map_to_ipv4(ip, &ipv4) == STATUS_OK)
			ip = ipv4;
	}

	for (socket = state->sockets; socket != NULL; socket = socket->next) {
		if (DEBUG_LOGGING) {
			char remote_string[ADDR_STR_LEN];
			DEBUGP("socket state=%d script addr: %s:%d\n",
			       socket->state,
			       ip_to_string(&socket->script.remote.ip,
					    remote_string),
			       socket->script.remote.port);
		}

		if ((socket->state == SOCKET_PASSIVE_SYNACK_SENT) ||  /* TFO */
		    (socket->state == SOCKET_PASSIVE_SYNACK_ACKED) ||
		    (socket->state == SOCKET_PASSIVE_COOKIE_ECHO_RECEIVED)) {
			assert(is_equal_ip(&socket->live.remote.ip, &ip));
			assert(is_equal_port(socket->live.remote.port,
					     htons(port)));
			socket->script.fd	= script_accepted_fd;
			socket->live.fd		= live_accepted_fd;
			return STATUS_OK;
		}
	}

	if (!state->config->is_wire_client) {
		asprintf(error, "unable to find socket matching accept() call");
		return STATUS_ERR;
	}

	/* If this is a wire client, then this process just
	 * sees the system call action for this socket. Create a child
	 * passive socket for this accept call, and fill in what we
	 * know about the socket. Any further packets in the test
	 * script will be directed to this child socket.
	 */
	socket = socket_new(state);
	state->socket_under_test = socket;
	assert(socket->state == SOCKET_INIT);
	socket->address_family		= ip.address_family;

	socket->live.remote.ip		= ip;
	socket->live.remote.port	= port;
	socket->live.local.ip		= state->config->live_local_ip;
	socket->live.local.port		= htons(state->config->live_bind_port);

	socket->live.fd			= live_accepted_fd;
	socket->script.fd		= script_accepted_fd;

	if (DEBUG_LOGGING) {
		char local_string[ADDR_STR_LEN];
		char remote_string[ADDR_STR_LEN];
		DEBUGP("live: local: %s.%d\n",
		       ip_to_string(&socket->live.local.ip, local_string),
		       ntohs(socket->live.local.port));
		DEBUGP("live: remote: %s.%d\n",
		       ip_to_string(&socket->live.remote.ip, remote_string),
		       ntohs(socket->live.remote.port));
	}
	return STATUS_OK;
}

/* Handle an connect() or sendto() call initiating a connect to a
 * remote address. Fill in the live_addr and live_addrlen for the live
 * connect(). Returns STATUS_OK on success; on failure returns
 * STATUS_ERR and sets error message.
 */
static int run_syscall_connect(struct state *state,
			       int script_fd,
			       bool must_be_new_socket,
			       struct sockaddr *live_addr,
			       socklen_t *live_addrlen,
			       char **error)
{
	struct socket *socket	= NULL;
	DEBUGP("run_syscall_connect\n");

	/* Fill in the live address we want to connect to */
	ip_to_sockaddr(&state->config->live_connect_ip,
		       state->config->live_connect_port,
		       live_addr, live_addrlen);

	socket = find_socket_by_script_fd(state, script_fd);
	assert(socket != NULL);
	if (socket->state != SOCKET_NEW) {
		if (must_be_new_socket) {
			asprintf(error, "socket is not new");
			return STATUS_ERR;
		} else {
			return STATUS_OK;
		}
	}

	socket->state				= SOCKET_ACTIVE_CONNECTING;
	ip_reset(&socket->script.remote.ip);
	ip_reset(&socket->script.local.ip);
	socket->script.remote.port		= 0;
	socket->script.local.port		= 0;
	socket->live.remote.ip   = state->config->live_remote_ip;
	socket->live.remote.port = htons(state->config->live_connect_port);
	DEBUGP("success: setting socket to state %d\n", socket->state);
	return STATUS_OK;
}

/****************************************************************************
 * Here we have the parsing and invocation of the system calls that
 * we support...
 */

static int syscall_socket(struct state *state, struct syscall_spec *syscall,
			  struct expression_list *args, char **error)
{
	int domain, type, protocol, live_fd, script_fd, result;
	if (check_arg_count(args, 3, error))
		return STATUS_ERR;
	if (ellipsis_arg(args, 0, error))
		return STATUS_ERR;
	if (s32_arg(args, 1, &type, error))
		return STATUS_ERR;
	if (s32_arg(args, 2, &protocol, error))
		return STATUS_ERR;

	domain = state->config->socket_domain;

	begin_syscall(state, syscall);

	result = socket(domain, type, protocol);

	if (end_syscall(state, syscall, CHECK_NON_NEGATIVE, result, error))
		return STATUS_ERR;

	if (result >= 0) {
		live_fd = result;
		if (get_s32(syscall->result, &script_fd, error))
			return STATUS_ERR;
		if (run_syscall_socket(state, domain, protocol,
				       script_fd, live_fd, error))
			return STATUS_ERR;
	}

	return STATUS_OK;
}

static int syscall_bind(struct state *state, struct syscall_spec *syscall,
			struct expression_list *args, char **error)
{
	int live_fd, script_fd, result;
	struct sockaddr_storage live_addr;
	socklen_t live_addrlen;

	if (check_arg_count(args, 3, error))
		return STATUS_ERR;
	if (s32_arg(args, 0, &script_fd, error))
		return STATUS_ERR;
	if (to_live_fd(state, script_fd, &live_fd, error))
		return STATUS_ERR;
	if (ellipsis_arg(args, 1, error))
		return STATUS_ERR;
	if (ellipsis_arg(args, 2, error))
		return STATUS_ERR;
	if (run_syscall_bind(
		    state,
		    (struct sockaddr *)&live_addr, &live_addrlen, error))
		return STATUS_ERR;

	begin_syscall(state, syscall);

	result = bind(live_fd, (struct sockaddr *)&live_addr, live_addrlen);

	return end_syscall(state, syscall, CHECK_EXACT, result, error);
}

static int syscall_listen(struct state *state, struct syscall_spec *syscall,
			  struct expression_list *args, char **error)
{
	int live_fd, script_fd, backlog, result;

	if (check_arg_count(args, 2, error))
		return STATUS_ERR;
	if (s32_arg(args, 0, &script_fd, error))
		return STATUS_ERR;
	if (to_live_fd(state, script_fd, &live_fd, error))
		return STATUS_ERR;
	if (s32_arg(args, 1, &backlog, error))
		return STATUS_ERR;

	begin_syscall(state, syscall);

	result = listen(live_fd, backlog);

	if (end_syscall(state, syscall, CHECK_EXACT, result, error))
		return STATUS_ERR;

	if (run_syscall_listen(state, script_fd, live_fd, error))
		return STATUS_ERR;

	return STATUS_OK;
}

static int syscall_accept(struct state *state, struct syscall_spec *syscall,
			  struct expression_list *args, char **error)
{
	int live_fd, script_fd, live_accepted_fd, script_accepted_fd, result;
	struct sockaddr_storage live_addr;
	socklen_t live_addrlen = sizeof(live_addr);
	if (check_arg_count(args, 3, error))
		return STATUS_ERR;
	if (s32_arg(args, 0, &script_fd, error))
		return STATUS_ERR;
	if (to_live_fd(state, script_fd, &live_fd, error))
		return STATUS_ERR;
	if (ellipsis_arg(args, 1, error))
		return STATUS_ERR;
	if (ellipsis_arg(args, 2, error))
		return STATUS_ERR;

	begin_syscall(state, syscall);

	result = accept(live_fd, (struct sockaddr *)&live_addr, &live_addrlen);

	if (end_syscall(state, syscall, CHECK_ALLOW_MAPPING, result, error))
		return STATUS_ERR;

	if (result >= 0) {
		live_accepted_fd = result;
		if (get_s32(syscall->result, &script_accepted_fd, error))
			return STATUS_ERR;
		if (run_syscall_accept(
			    state, script_accepted_fd, live_accepted_fd,
			    (struct sockaddr *)&live_addr, live_addrlen,
			    error))
			return STATUS_ERR;
	}

	return STATUS_OK;
}

static int syscall_connect(struct state *state, struct syscall_spec *syscall,
			   struct expression_list *args, char **error)
{
	int live_fd, script_fd, result;
	struct sockaddr_storage live_addr;
	socklen_t live_addrlen = sizeof(live_addr);
	if (check_arg_count(args, 3, error))
		return STATUS_ERR;
	if (s32_arg(args, 0, &script_fd, error))
		return STATUS_ERR;
	if (to_live_fd(state, script_fd, &live_fd, error))
		return STATUS_ERR;
	if (ellipsis_arg(args, 1, error))
		return STATUS_ERR;
	if (ellipsis_arg(args, 2, error))
		return STATUS_ERR;

	if (run_syscall_connect(
		    state, script_fd, true,
		    (struct sockaddr *)&live_addr, &live_addrlen, error))
		return STATUS_ERR;

	begin_syscall(state, syscall);

	result = connect(live_fd, (struct sockaddr *)&live_addr, live_addrlen);

	return end_syscall(state, syscall, CHECK_EXACT, result, error);
}

static int syscall_read(struct state *state, struct syscall_spec *syscall,
			struct expression_list *args, char **error)
{
	int live_fd, script_fd, count, result;
	char *buf = NULL;
	if (check_arg_count(args, 3, error))
		return STATUS_ERR;
	if (s32_arg(args, 0, &script_fd, error))
		return STATUS_ERR;
	if (to_live_fd(state, script_fd, &live_fd, error))
		return STATUS_ERR;
	if (ellipsis_arg(args, 1, error))
		return STATUS_ERR;
	if (s32_arg(args, 2, &count, error))
		return STATUS_ERR;
	buf = malloc(count);
	assert(buf != NULL);

	begin_syscall(state, syscall);

	result = read(live_fd, buf, count);

	int status = end_syscall(state, syscall, CHECK_EXACT, result, error);

	free(buf);
	return status;
}

static int syscall_readv(struct state *state, struct syscall_spec *syscall,
			 struct expression_list *args, char **error)
{
	int live_fd, script_fd, iov_count, result;
	struct expression *iov_expression = NULL;
	struct iovec *iov = NULL;
	size_t iov_len = 0;
	int status = STATUS_ERR;

	if (check_arg_count(args, 3, error))
		goto error_out;

	if (s32_arg(args, 0, &script_fd, error))
		goto error_out;
	if (to_live_fd(state, script_fd, &live_fd, error))
		goto error_out;

	iov_expression = get_arg(args, 1, error);
	if (iov_expression == NULL)
		goto error_out;
	if (iovec_new(iov_expression, &iov, &iov_len, error))
		goto error_out;

	if (s32_arg(args, 2, &iov_count, error))
		goto error_out;

	if (iov_count != iov_len) {
		asprintf(error,
			 "iov_count %d does not match %d-element iovec array",
			 iov_count, (int)iov_len);
		goto error_out;
	}

	begin_syscall(state, syscall);

	result = readv(live_fd, iov, iov_count);

	status = end_syscall(state, syscall, CHECK_EXACT, result, error);

error_out:
	iovec_free(iov, iov_len);
	return status;
}

static int syscall_recv(struct state *state, struct syscall_spec *syscall,
			struct expression_list *args, char **error)
{
	int live_fd, script_fd, count, flags, result;
	char *buf = NULL;
	if (check_arg_count(args, 4, error))
		return STATUS_ERR;
	if (s32_arg(args, 0, &script_fd, error))
		return STATUS_ERR;
	if (to_live_fd(state, script_fd, &live_fd, error))
		return STATUS_ERR;
	if (ellipsis_arg(args, 1, error))
		return STATUS_ERR;
	if (s32_arg(args, 2, &count, error))
		return STATUS_ERR;
	if (s32_arg(args, 3, &flags, error))
		return STATUS_ERR;
	buf = malloc(count);
	assert(buf != NULL);

	begin_syscall(state, syscall);

	result = recv(live_fd, buf, count, flags);

	int status = end_syscall(state, syscall, CHECK_EXACT, result, error);

	free(buf);
	return status;
}

static int syscall_recvfrom(struct state *state, struct syscall_spec *syscall,
			    struct expression_list *args, char **error)
{
	int live_fd, script_fd, count, flags, result;
	struct sockaddr_storage live_addr;
	socklen_t live_addrlen = sizeof(live_addr);
	char *buf = NULL;
	if (check_arg_count(args, 6, error))
		return STATUS_ERR;
	if (s32_arg(args, 0, &script_fd, error))
		return STATUS_ERR;
	if (to_live_fd(state, script_fd, &live_fd, error))
		return STATUS_ERR;
	if (ellipsis_arg(args, 1, error))
		return STATUS_ERR;
	if (s32_arg(args, 2, &count, error))
		return STATUS_ERR;
	if (s32_arg(args, 3, &flags, error))
		return STATUS_ERR;
	if (ellipsis_arg(args, 4, error))
		return STATUS_ERR;
	if (ellipsis_arg(args, 5, error))
		return STATUS_ERR;
	buf = malloc(count);
	assert(buf != NULL);

	begin_syscall(state, syscall);

	result = recvfrom(live_fd, buf, count, flags,
			  (struct sockaddr *)&live_addr, &live_addrlen);

	int status = end_syscall(state, syscall, CHECK_EXACT, result, error);

	free(buf);
	return status;
}

static int syscall_recvmsg(struct state *state, struct syscall_spec *syscall,
			   struct expression_list *args, char **error)
{
	int live_fd, script_fd, flags, result;
	struct expression *msg_expression = NULL;
	struct msghdr *msg = NULL;
	size_t iov_len = 0;
	int expected_msg_flags = 0;
	int status = STATUS_ERR;

	if (check_arg_count(args, 3, error))
		goto error_out;
	if (s32_arg(args, 0, &script_fd, error))
		goto error_out;
	if (to_live_fd(state, script_fd, &live_fd, error))
		goto error_out;

	msg_expression = get_arg(args, 1, error);
	if (msg_expression == NULL)
		goto error_out;
	if (msghdr_new(msg_expression, &msg, &iov_len, error))
		goto error_out;

	if (s32_arg(args, 2, &flags, error))
		goto error_out;

	expected_msg_flags = msg->msg_flags;

	begin_syscall(state, syscall);

	result = recvmsg(live_fd, msg, flags);

	if (end_syscall(state, syscall, CHECK_EXACT, result, error))
		goto error_out;

	if (msg->msg_flags != expected_msg_flags) {
		asprintf(error, "Expected msg_flags 0x%08X but got 0x%08X",
			 expected_msg_flags, msg->msg_flags);
		goto error_out;
	}

	status = STATUS_OK;

error_out:
	msghdr_free(msg, iov_len);
	return status;
}

static int syscall_write(struct state *state, struct syscall_spec *syscall,
			 struct expression_list *args, char **error)
{
	int live_fd, script_fd, count, result;
	char *buf = NULL;
	if (check_arg_count(args, 3, error))
		return STATUS_ERR;
	if (s32_arg(args, 0, &script_fd, error))
		return STATUS_ERR;
	if (to_live_fd(state, script_fd, &live_fd, error))
		return STATUS_ERR;
	if (ellipsis_arg(args, 1, error))
		return STATUS_ERR;
	if (s32_arg(args, 2, &count, error))
		return STATUS_ERR;
	buf = calloc(count, 1);
	assert(buf != NULL);

	begin_syscall(state, syscall);

	result = write(live_fd, buf, count);

	int status = end_syscall(state, syscall, CHECK_EXACT, result, error);

	free(buf);
	return status;
}

static int syscall_writev(struct state *state, struct syscall_spec *syscall,
			  struct expression_list *args, char **error)
{
	int live_fd, script_fd, iov_count, result;
	struct expression *iov_expression = NULL;
	struct iovec *iov = NULL;
	size_t iov_len = 0;
	int status = STATUS_ERR;

	if (check_arg_count(args, 3, error))
		goto error_out;

	if (s32_arg(args, 0, &script_fd, error))
		goto error_out;
	if (to_live_fd(state, script_fd, &live_fd, error))
		goto error_out;

	iov_expression = get_arg(args, 1, error);
	if (iov_expression == NULL)
		goto error_out;
	if (iovec_new(iov_expression, &iov, &iov_len, error))
		goto error_out;

	if (s32_arg(args, 2, &iov_count, error))
		goto error_out;

	if (iov_count != iov_len) {
		asprintf(error,
			 "iov_count %d does not match %d-element iovec array",
			 iov_count, (int)iov_len);
		goto error_out;
	}

	begin_syscall(state, syscall);

	result = writev(live_fd, iov, iov_count);

	status = end_syscall(state, syscall, CHECK_EXACT, result, error);

error_out:
	iovec_free(iov, iov_len);
	return status;
}

static int syscall_send(struct state *state, struct syscall_spec *syscall,
			struct expression_list *args, char **error)
{
	int live_fd, script_fd, count, flags, result;
	char *buf = NULL;
	if (check_arg_count(args, 4, error))
		return STATUS_ERR;
	if (s32_arg(args, 0, &script_fd, error))
		return STATUS_ERR;
	if (to_live_fd(state, script_fd, &live_fd, error))
		return STATUS_ERR;
	if (ellipsis_arg(args, 1, error))
		return STATUS_ERR;
	if (s32_arg(args, 2, &count, error))
		return STATUS_ERR;
	if (s32_arg(args, 3, &flags, error))
		return STATUS_ERR;
	buf = calloc(count, 1);
	assert(buf != NULL);

	begin_syscall(state, syscall);

	result = send(live_fd, buf, count, flags);

	int status = end_syscall(state, syscall, CHECK_EXACT, result, error);

	free(buf);
	return status;
}

static int syscall_sendto(struct state *state, struct syscall_spec *syscall,
			  struct expression_list *args, char **error)
{
	int live_fd, script_fd, count, flags, result;
	struct sockaddr_storage live_addr;
	socklen_t live_addrlen = sizeof(live_addr);
	char *buf = NULL;
	if (check_arg_count(args, 6, error))
		return STATUS_ERR;
	if (s32_arg(args, 0, &script_fd, error))
		return STATUS_ERR;
	if (to_live_fd(state, script_fd, &live_fd, error))
		return STATUS_ERR;
	if (ellipsis_arg(args, 1, error))
		return STATUS_ERR;
	if (s32_arg(args, 2, &count, error))
		return STATUS_ERR;
	if (s32_arg(args, 3, &flags, error))
		return STATUS_ERR;
	if (ellipsis_arg(args, 4, error))
		return STATUS_ERR;
	if (ellipsis_arg(args, 5, error))
		return STATUS_ERR;

	if (run_syscall_connect(
		    state, script_fd, false,
		    (struct sockaddr *)&live_addr, &live_addrlen, error))
		return STATUS_ERR;

	buf = calloc(count, 1);
	assert(buf != NULL);

	begin_syscall(state, syscall);

	result = sendto(live_fd, buf, count, flags,
			(struct sockaddr *)&live_addr, live_addrlen);

	int status = end_syscall(state, syscall, CHECK_EXACT, result, error);

	free(buf);
	return status;
}

static int syscall_sendmsg(struct state *state, struct syscall_spec *syscall,
			   struct expression_list *args, char **error)
{
	int live_fd, script_fd, flags, result;
	struct expression *msg_expression = NULL;
	struct msghdr *msg = NULL;
	size_t iov_len = 0;
	int status = STATUS_ERR;

	if (check_arg_count(args, 3, error))
		goto error_out;
	if (s32_arg(args, 0, &script_fd, error))
		goto error_out;
	if (to_live_fd(state, script_fd, &live_fd, error))
		goto error_out;

	msg_expression = get_arg(args, 1, error);
	if (msg_expression == NULL)
		goto error_out;
	if (msghdr_new(msg_expression, &msg, &iov_len, error))
		goto error_out;

	if (s32_arg(args, 2, &flags, error))
		goto error_out;

	if ((msg->msg_name != NULL) &&
	    run_syscall_connect(state, script_fd, false,
				msg->msg_name, &msg->msg_namelen, error))
		goto error_out;
	if (msg->msg_flags != 0) {
		asprintf(error, "sendmsg ignores msg_flags field in msghdr");
		goto error_out;
	}

	begin_syscall(state, syscall);

	result = sendmsg(live_fd, msg, flags);

	status = end_syscall(state, syscall, CHECK_EXACT, result, error);

error_out:
	msghdr_free(msg, iov_len);
	return status;
}

static int syscall_fcntl(struct state *state, struct syscall_spec *syscall,
			 struct expression_list *args, char **error)
{
	int live_fd, script_fd, command, result;

	/* fcntl is an odd system call - it can take either 2 or 3 args. */
	int actual_arg_count = get_arg_count(args);
	if ((actual_arg_count != 2) && (actual_arg_count != 3)) {
		asprintf(error, "fcntl expected 2-3 args but got %d",
			 actual_arg_count);
		return STATUS_ERR;
	}

	if (s32_arg(args, 0, &script_fd, error))
		return STATUS_ERR;
	if (to_live_fd(state, script_fd, &live_fd, error))
		return STATUS_ERR;
	if (s32_arg(args, 1, &command, error))
		return STATUS_ERR;

	if (actual_arg_count == 2) {
		begin_syscall(state, syscall);

		result = fcntl(live_fd, command);
	} else if (actual_arg_count == 3) {
		s32 arg;
		if (s32_arg(args, 2, &arg, error))
			return STATUS_ERR;
		begin_syscall(state, syscall);

		result = fcntl(live_fd, command, arg);
	} else {
		assert(0);	/* not reached */
	}

	return end_syscall(state, syscall, CHECK_EXACT, result, error);
}

static int syscall_ioctl(struct state *state, struct syscall_spec *syscall,
			 struct expression_list *args, char **error)
{
	int live_fd, script_fd, command, result;

	/* ioctl is an odd system call - it can take either 2 or 3 args. */
	int actual_arg_count = get_arg_count(args);
	if ((actual_arg_count != 2) && (actual_arg_count != 3)) {
		asprintf(error, "ioctl expected 2-3 args but got %d",
			 actual_arg_count);
		return STATUS_ERR;
	}

	if (s32_arg(args, 0, &script_fd, error))
		return STATUS_ERR;
	if (to_live_fd(state, script_fd, &live_fd, error))
		return STATUS_ERR;
	if (s32_arg(args, 1, &command, error))
		return STATUS_ERR;

	if (actual_arg_count == 2) {
		begin_syscall(state, syscall);

		result = ioctl(live_fd, command);

		return end_syscall(state, syscall, CHECK_EXACT, result, error);

	} else if (actual_arg_count == 3) {
		s32 script_optval, live_optval;

		if (s32_bracketed_arg(args, 2, &script_optval, error))
			return STATUS_ERR;

		begin_syscall(state, syscall);

		result = ioctl(live_fd, command, &live_optval);

		if (end_syscall(state, syscall, CHECK_EXACT, result, error))
			return STATUS_ERR;

		if (live_optval != script_optval) {
			asprintf(error,
				 "Bad ioctl optval: expected: %d actual: %d",
				 (int)script_optval, (int)live_optval);
			return STATUS_ERR;
		}

		return STATUS_OK;
	} else {
		assert(0);	/* not reached */
	}
	return STATUS_ERR;
}

static int syscall_close(struct state *state, struct syscall_spec *syscall,
			 struct expression_list *args, char **error)
{
	int live_fd, script_fd, result;
	if (check_arg_count(args, 1, error))
		return STATUS_ERR;
	if (s32_arg(args, 0, &script_fd, error))
		return STATUS_ERR;
	if (to_live_fd(state, script_fd, &live_fd, error))
		return STATUS_ERR;

	begin_syscall(state, syscall);

	result = close(live_fd);

	if (end_syscall(state, syscall, CHECK_EXACT, result, error))
		return STATUS_ERR;

	if (run_syscall_close(state, script_fd, live_fd, error))
		return STATUS_ERR;

	return STATUS_OK;
}

static int syscall_shutdown(struct state *state, struct syscall_spec *syscall,
			    struct expression_list *args, char **error)
{
	int live_fd, script_fd, how, result;
	if (check_arg_count(args, 2, error))
		return STATUS_ERR;
	if (s32_arg(args, 0, &script_fd, error))
		return STATUS_ERR;
	if (to_live_fd(state, script_fd, &live_fd, error))
		return STATUS_ERR;
	if (s32_arg(args, 1, &how, error))
		return STATUS_ERR;

	begin_syscall(state, syscall);

	result = shutdown(live_fd, how);

	if (end_syscall(state, syscall, CHECK_EXACT, result, error))
		return STATUS_ERR;

	return STATUS_OK;
}

static int check_linger(struct linger_expr *expr,
			struct linger *linger, char **error)
{
	if (expr->l_onoff->type != EXPR_ELLIPSIS) {
		int l_onoff;

		if (get_s32(expr->l_onoff, &l_onoff, error)) {
			return STATUS_ERR;
		}
		if (linger->l_onoff != l_onoff) {
			asprintf(error, "Bad getsockopt linger.l_onoff: expected: %d actual: %d",
				 l_onoff, linger->l_onoff);
			return STATUS_ERR;
		}
	}
	if (expr->l_linger->type != EXPR_ELLIPSIS) {
		int l_linger;

		if (get_s32(expr->l_linger, &l_linger, error)) {
			return STATUS_ERR;
		}
		if (linger->l_linger != l_linger) {
			asprintf(error, "Bad getsockopt linger.l_linger: expected: %d actual: %d",
				 l_linger, linger->l_linger);
			return STATUS_ERR;
		}
	}
	return STATUS_OK;
}

#ifdef SCTP_RTOINFO
static int check_sctp_rtoinfo(struct sctp_rtoinfo_expr *expr,
			      struct sctp_rtoinfo *sctp_rtoinfo, char **error)
{
	if (expr->srto_initial->type != EXPR_ELLIPSIS) {
		u32 srto_initial;

		if (get_u32(expr->srto_initial, &srto_initial, error)) {
			return STATUS_ERR;
		}
		if (sctp_rtoinfo->srto_initial != srto_initial) {
			asprintf(error, "Bad getsockopt sctp_rtoinfo.srto_initial: expected: %u actual: %u",
				 srto_initial, sctp_rtoinfo->srto_initial);
			return STATUS_ERR;
		}
	}
	if (expr->srto_max->type != EXPR_ELLIPSIS) {
		u32 srto_max;

		if (get_u32(expr->srto_max, &srto_max, error)) {
			return STATUS_ERR;
		}
		if (sctp_rtoinfo->srto_max != srto_max) {
			asprintf(error, "Bad getsockopt sctp_rtoinfo.srto_max: expected: %u actual: %u",
				 srto_max, sctp_rtoinfo->srto_max);
			return STATUS_ERR;
		}
	}
	if (expr->srto_min->type != EXPR_ELLIPSIS) {
		u32 srto_min;

		if (get_u32(expr->srto_min, &srto_min, error)) {
			return STATUS_ERR;
		}
		if (sctp_rtoinfo->srto_min != srto_min) {
			asprintf(error, "Bad getsockopt sctp_rtoinfo.srto_min: expected: %u actual: %u",
				srto_min, sctp_rtoinfo->srto_min);
			return STATUS_ERR;
		}
	}
	return STATUS_OK;
}
#endif

#ifdef SCTP_INITMSG
static int check_sctp_initmsg(struct sctp_initmsg_expr *expr,
                              struct sctp_initmsg *sctp_initmsg, char **error)
{
	if (expr->sinit_num_ostreams->type != EXPR_ELLIPSIS) {
		u16 sinit_num_ostreams;

		if (get_u16(expr->sinit_num_ostreams, &sinit_num_ostreams, error)) {
			return STATUS_ERR;
		}
		if (sctp_initmsg->sinit_num_ostreams != sinit_num_ostreams) {
			asprintf(error, "Bad getsockopt sctp_initmsg.sinit_num_ostreams: expected: %hu actual: %hu",
				 sinit_num_ostreams, sctp_initmsg->sinit_num_ostreams);
			return STATUS_ERR;
		}
	}
	if (expr->sinit_max_instreams->type != EXPR_ELLIPSIS) {
		u16 sinit_max_instreams;

		if (get_u16(expr->sinit_max_instreams, &sinit_max_instreams, error)) {
			return STATUS_ERR;
		}
		if (sctp_initmsg->sinit_max_instreams != sinit_max_instreams) {
			asprintf(error, "Bad getsockopt sctp_initmsg.sinit_max_instreams: expected: %hu actual: %hu",
				 sinit_max_instreams, sctp_initmsg->sinit_max_instreams);
			return STATUS_ERR;
		}
	}
	if (expr->sinit_max_attempts->type != EXPR_ELLIPSIS) {
		u16 sinit_max_attempts;

		if (get_u16(expr->sinit_max_attempts, &sinit_max_attempts, error)) {
			return STATUS_ERR;
		}
		if (sctp_initmsg->sinit_max_attempts != sinit_max_attempts) {
			asprintf(error, "Bad getsockopt sctp_initmsg.sinit_max_attempts: expected: %hu actual: %hu",
				 sinit_max_attempts, sctp_initmsg->sinit_max_attempts);
			return STATUS_ERR;
		}
	}
	if (expr->sinit_max_init_timeo->type != EXPR_ELLIPSIS) {
		u16 sinit_max_init_timeo;

		if (get_u16(expr->sinit_max_init_timeo, &sinit_max_init_timeo, error)) {
			return STATUS_ERR;
		}
		if (sctp_initmsg->sinit_max_init_timeo != sinit_max_init_timeo) {
			asprintf(error, "Bad getsockopt sctp_initmsg.sinit_max_init_timeo: expected: %hu actual: %hu",
				 sinit_max_init_timeo, sctp_initmsg->sinit_max_init_timeo);
			return STATUS_ERR;
		}
	}
	return STATUS_OK;
}
#endif

#ifdef SCTP_STATUS
static int check_sctp_paddrinfo(struct sctp_paddrinfo_expr *expr,
			        struct sctp_paddrinfo *sctp_paddrinfo,
			        char **error)
{
	if (expr->spinfo_state->type != EXPR_ELLIPSIS) {
		s32 spinfo_state;

		if (get_s32(expr->spinfo_state, &spinfo_state, error)) {
			return STATUS_ERR;
		}
		if (sctp_paddrinfo->spinfo_state != spinfo_state) {
			asprintf(error, "Bad getsockopt sctp_paddrinfo.spinfo_state: expected: %u actual: %u",
				spinfo_state, sctp_paddrinfo->spinfo_state);
			return STATUS_ERR;
		}
	}
	if (expr->spinfo_cwnd->type != EXPR_ELLIPSIS) {
		u32 spinfo_cwnd;

		if (get_u32(expr->spinfo_cwnd, &spinfo_cwnd, error)) {
			return STATUS_ERR;
		}
		if (sctp_paddrinfo->spinfo_cwnd != spinfo_cwnd) {
			asprintf(error, "Bad getsockopt sctp_paddrinfo.spinfo_cwnd: expected: %u actual: %u",
				 spinfo_cwnd, sctp_paddrinfo->spinfo_cwnd);
			return STATUS_ERR;
		}
	}
	if (expr->spinfo_srtt->type != EXPR_ELLIPSIS) {
		u32 spinfo_srtt;

		if (get_u32(expr->spinfo_srtt, &spinfo_srtt, error)) {
			return STATUS_ERR;
		}
		if (sctp_paddrinfo->spinfo_srtt != spinfo_srtt) {
			asprintf(error, "Bad getsockopt sctp_paddrinfo.spinfo_srtt: expected: %u actual: %u",
				 spinfo_srtt, sctp_paddrinfo->spinfo_srtt);
			return STATUS_ERR;
		}
	}
	if (expr->spinfo_rto->type != EXPR_ELLIPSIS) {
		u32 spinfo_rto;

		if (get_u32(expr->spinfo_rto, &spinfo_rto, error)) {
			return STATUS_ERR;
		}
		if (sctp_paddrinfo->spinfo_rto != spinfo_rto) {
			asprintf(error, "Bad getsockopt sctp_paddrinfo.spinfo_rto: expected: %u actual: %u",
				 spinfo_rto, sctp_paddrinfo->spinfo_rto);
			return STATUS_ERR;
		}
	}
	if (expr->spinfo_mtu->type != EXPR_ELLIPSIS) {
		u32 spinfo_mtu;

		if (get_u32(expr->spinfo_mtu, &spinfo_mtu, error)) {
			return STATUS_ERR;
		}
		if (sctp_paddrinfo->spinfo_mtu != spinfo_mtu) {
			asprintf(error, "Bad getsockopt sctp_paddrinfo.spinfo_mtu: expected: %u actual: %u",
				 spinfo_mtu, sctp_paddrinfo->spinfo_mtu);
			return STATUS_ERR;
		}
	}
	return STATUS_OK;
}

static int check_sctp_status(struct sctp_status_expr *expr,
			     struct sctp_status *sctp_status,
			     char **error)
{
	if (expr->sstat_state->type != EXPR_ELLIPSIS) {
		s32 sstat_state;

		if (get_s32(expr->sstat_state, &sstat_state, error)) {
			return STATUS_ERR;
		}
		if (sctp_status->sstat_state != sstat_state) {
			asprintf(error, "Bad getsockopt sctp_status.sstat_state: expected: %d actual: %d",
				 sstat_state, sctp_status->sstat_state);
			return STATUS_ERR;
		}
	}
	if (expr->sstat_rwnd->type != EXPR_ELLIPSIS) {
		u32 sstat_rwnd;

		if (get_u32(expr->sstat_rwnd, &sstat_rwnd, error)) {
			return STATUS_ERR;
		}
		if (sctp_status->sstat_rwnd != sstat_rwnd) {
			asprintf(error, "Bad getsockopt sctp_status.sstat_rwnd: expected: %u actual: %u",
				 sstat_rwnd, sctp_status->sstat_rwnd);
			return STATUS_ERR;
		}
	}
	if (expr->sstat_unackdata->type != EXPR_ELLIPSIS) {
		u16 sstat_unackdata;

		if (get_u16(expr->sstat_unackdata, &sstat_unackdata, error)) {
			return STATUS_ERR;
		}
		if (sctp_status->sstat_unackdata != sstat_unackdata) {
			asprintf(error, "Bad getsockopt sctp_status.sstat_unackdata: expected: %hu actual: %hu",
				 sstat_unackdata, sctp_status->sstat_unackdata);
			return STATUS_ERR;
		}
	}
	if (expr->sstat_penddata->type != EXPR_ELLIPSIS) {
		u16 sstat_penddata;

		if (get_u16(expr->sstat_penddata, &sstat_penddata, error)) {
			return STATUS_ERR;
		}
		if (sctp_status->sstat_penddata != sstat_penddata) {
			asprintf(error, "Bad getsockopt sctp_status.sstat_penddata: expected: %hu actual: %hu",
				 sstat_penddata, sctp_status->sstat_penddata);
			return STATUS_ERR;
		}
	}
	if (expr->sstat_instrms->type != EXPR_ELLIPSIS) {
		u16 sstat_instrms;

		if (get_u16(expr->sstat_instrms, &sstat_instrms, error)) {
			return STATUS_ERR;
		}
		if (sctp_status->sstat_instrms != sstat_instrms) {
			asprintf(error, "Bad getsockopt sctp_status.sstat_instrms: expected: %hu actual: %hu",
				 sstat_instrms, sctp_status->sstat_instrms);
			return STATUS_ERR;
		}
	}
	if (expr->sstat_outstrms->type != EXPR_ELLIPSIS) {
		u16 sstat_outstrms;

		if (get_u16(expr->sstat_outstrms, &sstat_outstrms, error)) {
			return STATUS_ERR;
		}
		if (sctp_status->sstat_outstrms != sstat_outstrms) {
			asprintf(error, "Bad getsockopt sctp_status.sstat_outstrms: expected: %hu actual: %hu",
				 sstat_outstrms, sctp_status->sstat_outstrms);
			return STATUS_ERR;
		}
	}
	if (expr->sstat_fragmentation_point->type != EXPR_ELLIPSIS) {
		u32 sstat_fragmentation_point;

		if (get_u32(expr->sstat_fragmentation_point, &sstat_fragmentation_point, error)) {
			return STATUS_ERR;
		}
		if (sctp_status->sstat_fragmentation_point != sstat_fragmentation_point) {
			asprintf(error, "Bad getsockopt sctp_status.sstat_fragmentation_point: expected: %u actual: %u",
				sstat_fragmentation_point, sctp_status->sstat_fragmentation_point);
			return STATUS_ERR;
		}
	}
	if (expr->sstat_primary->type != EXPR_ELLIPSIS) {
		if (check_sctp_paddrinfo(expr->sstat_primary->value.sctp_paddrinfo,  &sctp_status->sstat_primary, error)) {
			return STATUS_ERR;
		}
	}
	return STATUS_OK;
}
#endif

#ifdef SCTP_PEER_ADDR_PARAMS
static int check_sctp_paddrparams(struct sctp_paddrparams_expr *expr,
				  struct sctp_paddrparams *sctp_paddrparams,
				  char **error)
{
	if (expr->spp_hbinterval->type != EXPR_ELLIPSIS) {
		u32 spp_hbinterval;

		if (get_u32(expr->spp_hbinterval, &spp_hbinterval, error)) {
			return STATUS_ERR;
		}
		if (sctp_paddrparams->spp_hbinterval != spp_hbinterval) {
			asprintf(error, "Bad getsockopt sctp_paddrparams.spp_hbinterval: expected: %u actual: %u",
				 spp_hbinterval, sctp_paddrparams->spp_hbinterval);
			return STATUS_ERR;
		}
	}
	if (expr->spp_pathmaxrxt->type != EXPR_ELLIPSIS) {
		u16 spp_pathmaxrxt;

		if (get_u16(expr->spp_pathmaxrxt, &spp_pathmaxrxt, error)) {
			return STATUS_ERR;
		}
		if (sctp_paddrparams->spp_pathmaxrxt != spp_pathmaxrxt) {
			asprintf(error, "Bad getsockopt sctp_paddrparams.spp_pathmaxrxt: expected: %hu actual: %hu",
				 spp_pathmaxrxt, sctp_paddrparams->spp_pathmaxrxt);
			return STATUS_ERR;
		}
	}
	if (expr->spp_pathmtu->type != EXPR_ELLIPSIS) {
		u32 spp_pathmtu;

		if (get_u32(expr->spp_pathmtu, &spp_pathmtu, error)) {
			return STATUS_ERR;
		}
		if (sctp_paddrparams->spp_pathmtu != spp_pathmtu) {
			asprintf(error, "Bad getsockopt sctp_paddrparams.spp_pathmtu: expected: %u actual: %u",
				 spp_pathmtu, sctp_paddrparams->spp_pathmtu);
			return STATUS_ERR;
		}
	}
	if (expr->spp_flags->type != EXPR_ELLIPSIS) {
		u32 spp_flags;

		if (get_u32(expr->spp_flags, &spp_flags, error)) {
			return STATUS_ERR;
		}
		if (sctp_paddrparams->spp_flags != spp_flags) {
			asprintf(error, "Bad getsockopt sctp_paddrparams.spp_flags: expected: 0x%08x actual: 0x%08x",
				 spp_flags, sctp_paddrparams->spp_flags);
			return STATUS_ERR;
		}
	}
	if (expr->spp_ipv6_flowlabel->type != EXPR_ELLIPSIS) {
#ifdef linux
		asprintf(error, "Bad getsockopt linux doesn't support sctp_paddrparams.spp_ipv6_flowlabel");
		return STATUS_ERR;
#else
		u32 spp_ipv6_flowlabel;

		if (get_u32(expr->spp_ipv6_flowlabel, &spp_ipv6_flowlabel, error)) {
			return STATUS_ERR;
		}
		if (sctp_paddrparams->spp_ipv6_flowlabel != spp_ipv6_flowlabel) {
			asprintf(error, "Bad getsockopt sctp_paddrparams.spp_ipv6_flowlabel: expected: %u actual: %u",
				 spp_ipv6_flowlabel, sctp_paddrparams->spp_ipv6_flowlabel);
			return STATUS_ERR;
		}
#endif
	}
	if (expr->spp_dscp->type != EXPR_ELLIPSIS) {
#ifdef linux
		asprintf(error, "Bad getsockopt linux doesn't support sctp_paddrparams.spp_dscp");
		return STATUS_ERR;
#else
		u8 spp_dscp;

		if (get_u8(expr->spp_dscp, &spp_dscp, error)) {
			return STATUS_ERR;
		}
		if (sctp_paddrparams->spp_dscp != spp_dscp) {
			asprintf(error, "Bad getsockopt sctp_paddrparams.spp_dscp: expected: %hhu actual: %hhu",
				 spp_dscp, sctp_paddrparams->spp_dscp);
			return STATUS_ERR;
		}
#endif
	}
	return STATUS_OK;
}
#endif

#if defined(SCTP_MAXSEG) || defined(SCTP_MAX_BURST) || defined(SCTP_INTERLEAVING_SUPPORTED)
static int check_sctp_assoc_value(struct sctp_assoc_value_expr *expr,
				  struct sctp_assoc_value *sctp_assoc_value,
				  char **error)
{
	if (expr->assoc_value->type != EXPR_ELLIPSIS) {
		u32 assoc_value;

		if (get_u32(expr->assoc_value, &assoc_value, error)) {
			return STATUS_ERR;
		}
		if (sctp_assoc_value->assoc_value != assoc_value) {
			asprintf(error, "Bad getsockopt sctp_assoc_value.assoc_value: expected: %u actual: %u",
				 assoc_value, sctp_assoc_value->assoc_value);
			return STATUS_ERR;
		}
	}
	return STATUS_OK;
}
#endif

#ifdef SCTP_SS_VALUE
static int check_sctp_stream_value(struct sctp_stream_value_expr *expr,
				   struct sctp_stream_value *sctp_stream_value,
				   char **error)
{
	if (expr->stream_id->type != EXPR_ELLIPSIS) {
		u16 stream_id;

		if (get_u16(expr->stream_id, &stream_id, error)) {
			return STATUS_ERR;
		}
		if (sctp_stream_value->stream_id != stream_id) {
			asprintf(error, "Bad getsockopt sctp_stream_value.stream_id: expected: %u actual: %u",
				 stream_id, sctp_stream_value->stream_id);
			return STATUS_ERR;
		}
	}
	if (expr->stream_value->type != EXPR_ELLIPSIS) {
		u16 stream_value;

		if (get_u16(expr->stream_value, &stream_value, error)) {
			return STATUS_ERR;
		}
		if (sctp_stream_value->stream_value != stream_value) {
			asprintf(error, "Bad getsockopt sctp_stream_value.stream_value: expected: %u actual: %u",
				 stream_value, sctp_stream_value->stream_value);
			return STATUS_ERR;
		}
	}
	return STATUS_OK;
}
#endif

static int syscall_getsockopt(struct state *state, struct syscall_spec *syscall,
			      struct expression_list *args, char **error)
{
	int script_fd, live_fd, level, optname, result;
	s32 script_optval, script_optlen, expected;
	void *live_optval;
	socklen_t live_optlen;
	struct expression *val_expression;

	if (check_arg_count(args, 5, error))
		return STATUS_ERR;
	if (s32_arg(args, 0, &script_fd, error))
		return STATUS_ERR;
	if (to_live_fd(state, script_fd, &live_fd, error))
		return STATUS_ERR;
	if (s32_arg(args, 1, &level, error))
		return STATUS_ERR;
	if (s32_arg(args, 2, &optname, error))
		return STATUS_ERR;
	if (s32_bracketed_arg(args, 4, &script_optlen, error))
		return STATUS_ERR;
	if (get_s32(syscall->result, &expected, error))
		return STATUS_ERR;
	val_expression = get_arg(args, 3, error);
	if (val_expression == NULL) {
		return STATUS_ERR;
	} else if (val_expression->type == EXPR_LINGER) {
		live_optval = malloc(sizeof(struct linger));
		live_optlen = (socklen_t)sizeof(struct linger);
#ifdef SCTP_RTOINFO
	} else if (val_expression->type == EXPR_SCTP_RTOINFO) {
		live_optval = malloc(sizeof(struct sctp_rtoinfo));
		live_optlen = (socklen_t)sizeof(struct sctp_rtoinfo);
		((struct sctp_rtoinfo*)live_optval)->srto_assoc_id = 0;
#endif
#ifdef SCTP_INITMSG
	} else if (val_expression->type == EXPR_SCTP_INITMSG) {
		live_optval = malloc(sizeof(struct sctp_initmsg));
		live_optlen = (socklen_t)sizeof(struct sctp_initmsg);
#endif
#ifdef SCTP_STATUS
	} else if (val_expression->type == EXPR_SCTP_STATUS) {
		live_optval = malloc(sizeof(struct sctp_status));
		live_optlen = (socklen_t)sizeof(struct sctp_status);
		((struct sctp_status*) live_optval)->sstat_assoc_id = 0;
#endif
#ifdef SCTP_PEER_ADDR_PARAMS
	} else if (val_expression->type == EXPR_SCTP_PEER_ADDR_PARAMS) {
		struct sctp_paddrparams_expr *expr_params = val_expression->value.sctp_paddrparams;
		struct sctp_paddrparams *live_params = malloc(sizeof(struct sctp_paddrparams));
		live_optlen = sizeof(struct sctp_paddrparams);
		if (expr_params->spp_address->type == EXPR_ELLIPSIS) {
			socklen_t len_addr = sizeof(live_params->spp_address);
			if (getpeername(live_fd, (struct sockaddr*) &live_params->spp_address, &len_addr)) {
				asprintf(error, "Bad setsockopt, bad get primary peer address");
				free(live_params);
				return STATUS_ERR;
			}
		} else if (expr_params->spp_address->type == EXPR_SOCKET_ADDRESS_IPV4) {
			memcpy(&live_params->spp_address, expr_params->spp_address->value.socket_address_ipv4, sizeof(struct sockaddr_in));
		} else if (expr_params->spp_address->type == EXPR_SOCKET_ADDRESS_IPV6) {
			memcpy(&live_params->spp_address, expr_params->spp_address->value.socket_address_ipv6, sizeof(struct sockaddr_in6));
		} else {
			asprintf(error, "Bad setsockopt, bad get input for spp_address");
			free(live_params);
			return STATUS_ERR;
		}
		live_params->spp_assoc_id = 0;
		live_optval = live_params;
#endif
#if defined(SCTP_MAXSEG) || defined(SCTP_MAX_BURST) || defined(SCTP_INTERLEAVING_SUPPORTED)
	} else if (val_expression->type == EXPR_SCTP_ASSOC_VALUE) {
		live_optval = malloc(sizeof(struct sctp_assoc_value));
		live_optlen = (socklen_t)sizeof(struct sctp_assoc_value);
		((struct sctp_assoc_value *) live_optval)->assoc_id = 0;
#endif
#ifdef SCTP_SS_VALUE
	} else if (val_expression->type == EXPR_SCTP_STREAM_VALUE) {
		live_optval = malloc(sizeof(struct sctp_stream_value));
		live_optlen = (socklen_t)sizeof(struct sctp_stream_value);
		((struct sctp_stream_value *) live_optval)->assoc_id = 0;
		if (get_u16(val_expression->value.sctp_stream_value->stream_id,
		            &((struct sctp_stream_value *)live_optval)->stream_id,
		            error)) {
			free(live_optval);
			return STATUS_ERR;
		}
#endif
	} else {
		s32_bracketed_arg(args, 3, &script_optval, error);
		live_optval = malloc(sizeof(int));
		live_optlen = (socklen_t)sizeof(int);
	}

	begin_syscall(state, syscall);

	result = getsockopt(live_fd, level, optname, live_optval, &live_optlen);

	if (end_syscall(state, syscall, CHECK_NON_NEGATIVE, result, error)) {
		return STATUS_ERR;
	}

	if (live_optlen != script_optlen) {
		asprintf(error, "Bad getsockopt optlen: expected: %d actual: %d",
		         (int)script_optlen, (int)live_optlen);
		free(live_optval);
		return STATUS_ERR;
	}
	if (val_expression->type == EXPR_LINGER) {
		if (check_linger(val_expression->value.linger, live_optval, error)) {
			free(live_optval);
			return STATUS_ERR;
		}
#ifdef SCTP_RTOINFO
	} else if (val_expression->type == EXPR_SCTP_RTOINFO) {
		if (check_sctp_rtoinfo(val_expression->value.sctp_rtoinfo, live_optval, error)) {
			free(live_optval);
			return STATUS_ERR;
		}
#endif
#ifdef SCTP_INITMSG
	} else if (val_expression->type == EXPR_SCTP_INITMSG) {
		if (check_sctp_initmsg(val_expression->value.sctp_initmsg, live_optval, error)) {
			free(live_optval);
			return STATUS_ERR;
		}
#endif
#ifdef SCTP_STATUS
	} else if (val_expression->type == EXPR_SCTP_STATUS) {
		if (check_sctp_status(val_expression->value.sctp_status, live_optval, error)) {
			free(live_optval);
			return STATUS_ERR;
		}
#endif
#ifdef SCTP_PEER_ADDR_PARAMS
	} else if (val_expression->type == EXPR_SCTP_PEER_ADDR_PARAMS) {
		if (check_sctp_paddrparams(val_expression->value.sctp_paddrparams, live_optval, error)) {
			free(live_optval);
			return STATUS_ERR;
		}
#endif
#if defined(SCTP_MAXSEG) || defined(SCTP_MAX_BURST) || defined(SCTP_INTERLEAVING_SUPPORTED)
	} else if (val_expression->type == EXPR_SCTP_ASSOC_VALUE) {
		if (check_sctp_assoc_value(val_expression->value.sctp_assoc_value, live_optval, error)) {
			free(live_optval);
			return STATUS_ERR;
		}
#endif
#ifdef SCTP_SS_VALUE
	} else if (val_expression->type == EXPR_SCTP_STREAM_VALUE) {
		if (check_sctp_stream_value(val_expression->value.sctp_stream_value, live_optval, error)) {
			free(live_optval);
			return STATUS_ERR;
		}
#endif
	} else {
		if (*(int*)live_optval != script_optval) {
			asprintf(error, "Bad getsockopt optval: expected: %d actual: %d",
				(int)script_optval, *(int*)live_optval);
			free(live_optval);
			return STATUS_ERR;
		}
	}
	free(live_optval);
	return STATUS_OK;
}

static int syscall_setsockopt(struct state *state, struct syscall_spec *syscall,
			struct expression_list *args, char **error)
{
	int script_fd, live_fd, level, optname, optval_s32, optlen, result;
	void *optval = NULL;
	struct expression *val_expression;
	struct linger linger;
#ifdef SCTP_RTOINFO
	struct sctp_rtoinfo rtoinfo;
<<<<<<< HEAD
=======
#if defined(SCTP_INITMSG)
	struct sctp_initmsg initmsg;
>>>>>>> 0aacdfff
#endif
#if defined(SCTP_MAXSEG) || defined(SCTP_MAX_BURST) || defined(SCTP_INTERLEAVING_SUPPORTED)
	struct sctp_assoc_value assoc_value;
#endif
#ifdef SCTP_STATUS
	struct sctp_status status;
#endif
#if defined(SCTP_SS_VALUE)
	struct sctp_stream_value stream_value;
#endif
#ifdef SCTP_PEER_ADDR_PARAMS
	struct sctp_paddrparams paddrparams;
#ifdef linux
	u32 spp_ipv6_flowlabel;
	u8 spp_dscp;
#endif
#endif

	if (check_arg_count(args, 5, error))
		return STATUS_ERR;
	if (s32_arg(args, 0, &script_fd, error))
		return STATUS_ERR;
	if (to_live_fd(state, script_fd, &live_fd, error))
		return STATUS_ERR;
	if (s32_arg(args, 1, &level, error))
		return STATUS_ERR;
	if (s32_arg(args, 2, &optname, error))
		return STATUS_ERR;
	if (s32_arg(args, 4, &optlen, error))
		return STATUS_ERR;

	val_expression = get_arg(args, 3, error);
	if (val_expression == NULL)
		return STATUS_ERR;
	switch (val_expression->type) {
	case EXPR_LINGER:
		get_s32(val_expression->value.linger->l_onoff,
			&linger.l_onoff, error);
		get_s32(val_expression->value.linger->l_linger,
			&linger.l_linger, error);
		optval = &linger;
		break;
	case EXPR_STRING:
		optval = val_expression->value.string;
		break;
	case EXPR_LIST:
		if (s32_bracketed_arg(args, 3, &optval_s32, error))
			return STATUS_ERR;
		optval = &optval_s32;
		break;
#ifdef SCTP_RTOINFO
	case EXPR_SCTP_RTOINFO:
		rtoinfo.srto_assoc_id = 0;
		if (get_u32(val_expression->value.sctp_rtoinfo->srto_initial,
		            &rtoinfo.srto_initial, error)) {
			return STATUS_ERR;
		}
		if (get_u32(val_expression->value.sctp_rtoinfo->srto_max,
		            &rtoinfo.srto_max, error)) {
			return STATUS_ERR;
		}
		if (get_u32(val_expression->value.sctp_rtoinfo->srto_min,
		            &rtoinfo.srto_min, error)) {
			return STATUS_ERR;
		}
		optval = &rtoinfo;
		break;
#endif
#ifdef SCTP_INITMSG
	case EXPR_SCTP_INITMSG:
		if (get_u16(val_expression->value.sctp_initmsg->sinit_num_ostreams,
			    &initmsg.sinit_num_ostreams, error)) {
		return STATUS_ERR;
		}
		if (get_u16(val_expression->value.sctp_initmsg->sinit_max_instreams,
			    &initmsg.sinit_max_instreams, error)) {
			return STATUS_ERR;
		}
		if (get_u16(val_expression->value.sctp_initmsg->sinit_max_attempts,
			    &initmsg.sinit_max_attempts, error)) {
			return STATUS_ERR;
		}
		if (get_u16(val_expression->value.sctp_initmsg->sinit_max_init_timeo,
			    &initmsg.sinit_max_init_timeo, error)) {
			return STATUS_ERR;
		}
		optval = &initmsg;
		break;
#endif
#if defined(SCTP_MAXSEG) || defined(SCTP_MAX_BURST) || defined(SCTP_INTERLEAVING_SUPPORTED)
	case EXPR_SCTP_ASSOC_VALUE:
		assoc_value.assoc_id = 0;
		if (get_u32(val_expression->value.sctp_assoc_value->assoc_value,
		            &assoc_value.assoc_value, error)) {
			return STATUS_ERR;
		}
		optval = &assoc_value;
		break;
#endif
#ifdef SCTP_SS_VALUE
	case EXPR_SCTP_STREAM_VALUE:
		stream_value.assoc_id = 0;
		if (get_u16(val_expression->value.sctp_stream_value->stream_id,
		            &stream_value.stream_id, error)) {
			return STATUS_ERR;
		}
		if (get_u16(val_expression->value.sctp_stream_value->stream_value,
		            &stream_value.stream_value, error)) {
			return STATUS_ERR;
		}
		optval = &stream_value;
		break;
#endif
#ifdef SCTP_DELAYED_SACK
	case EXPR_SCTP_SACKINFO:
		optval = &val_expression->value.sctp_sack_info;
		break;
#endif
#ifdef SCTP_STATUS
	case EXPR_SCTP_STATUS:
		status.sstat_assoc_id = 0;
		optval = &status;
		break;
#endif
#ifdef SCTP_PEER_ADDR_PARAMS
	case EXPR_SCTP_PEER_ADDR_PARAMS:
		paddrparams.spp_assoc_id = 0;
		if (val_expression->value.sctp_paddrparams->spp_address->type == EXPR_SOCKET_ADDRESS_IPV4) {
			memcpy(&paddrparams.spp_address,
			       val_expression->value.sctp_paddrparams->spp_address->value.socket_address_ipv4,
			       sizeof(struct sockaddr_in));
		} else if (val_expression->value.sctp_paddrparams->spp_address->type == EXPR_SOCKET_ADDRESS_IPV6) {
			memcpy(&paddrparams.spp_address,
			       val_expression->value.sctp_paddrparams->spp_address->value.socket_address_ipv6,
			       sizeof(struct sockaddr_in6));
		} else if (val_expression->value.sctp_paddrparams->spp_address->type == EXPR_ELLIPSIS) {
			socklen_t len_addr = sizeof(struct sockaddr_storage);
			if (getpeername(live_fd,
			                (struct sockaddr*)&paddrparams.spp_address,
			                &len_addr)) {
				asprintf(error, "Bad setsockopt, bad get primary peer address");
				return STATUS_ERR;
			}
		} else {
			asprintf(error, "Bad setsockopt, bad input for spp_address for socketoption SCTP_PADDRPARAMS");
			return STATUS_ERR;
		}
		if (get_u32(val_expression->value.sctp_paddrparams->spp_hbinterval,
		            &paddrparams.spp_hbinterval, error)) {
			return STATUS_ERR;
		}
		if (get_u16(val_expression->value.sctp_paddrparams->spp_pathmaxrxt,
		            &paddrparams.spp_pathmaxrxt, error)) {
			return STATUS_ERR;
		}
		if (get_u32(val_expression->value.sctp_paddrparams->spp_pathmtu,
		            &paddrparams.spp_pathmtu, error)) {
			return STATUS_ERR;
		}
		if (get_u32(val_expression->value.sctp_paddrparams->spp_flags,
		            &paddrparams.spp_flags, error)) {
			return STATUS_ERR;
		}
#ifdef __FreeBSD__
		if (get_u32(val_expression->value.sctp_paddrparams->spp_ipv6_flowlabel,
		            &paddrparams.spp_ipv6_flowlabel, error)) {
			return STATUS_ERR;
		}
		if (get_u8(val_expression->value.sctp_paddrparams->spp_dscp,
		           &paddrparams.spp_dscp, error)) {
			return STATUS_ERR;
		}
#endif
#ifdef linux
		if (get_u32(val_expression->value.sctp_paddrparams->spp_ipv6_flowlabel,
		            &spp_ipv6_flowlabel, error)) {
			return STATUS_ERR;
		} else if (spp_ipv6_flowlabel != 0) {
			asprintf(error, "Bad setsockopt, Linux doesn't support paddrparams.spp_ipv6_flowlabel");
			return STATUS_ERR;
		}
		if (get_u8(val_expression->value.sctp_paddrparams->spp_dscp,
		           &spp_dscp, error)) {
			return STATUS_ERR;
		} else if (spp_dscp != 0) {
			asprintf(error, "Bad setsockopt, Linux doesn't support paddrparams.spp_dscp");
			return STATUS_ERR;
		}
		paddrparams.spp_sackdelay = 0;
#endif
		optval = &paddrparams;
		break;
#endif
	default:
		asprintf(error, "unsupported setsockopt value type: %s",
			 expression_type_to_string(val_expression->type));
		return STATUS_ERR;
		break;
	}
	begin_syscall(state, syscall);

	result = setsockopt(live_fd, level, optname, optval, optlen);

	return end_syscall(state, syscall, CHECK_EXACT, result, error);
}

static int syscall_poll(struct state *state, struct syscall_spec *syscall,
			struct expression_list *args, char **error)
{
	struct expression *fds_expression = NULL;
	struct pollfd *fds = NULL;
	size_t fds_len;
	int nfds, timeout, result;
	int status = STATUS_ERR;

	if (check_arg_count(args, 3, error))
		goto error_out;

	fds_expression = get_arg(args, 0, error);
	if (fds_expression == NULL)
		goto error_out;
	if (pollfds_new(state, fds_expression, &fds, &fds_len, error))
		goto error_out;

	if (s32_arg(args, 1, &nfds, error))
		goto error_out;
	if (s32_arg(args, 2, &timeout, error))
		goto error_out;

	if (nfds != fds_len) {
		asprintf(error,
			 "nfds %d does not match %d-element pollfd array",
			 nfds, (int)fds_len);
		goto error_out;
	}

	begin_syscall(state, syscall);

	result = poll(fds, nfds, timeout);

	if (end_syscall(state, syscall, CHECK_EXACT, result, error))
		goto error_out;

	if (pollfds_check(fds_expression, fds, fds_len, error))
		goto error_out;

	status = STATUS_OK;

error_out:
	free(fds);
	return status;
}

/* A dispatch table with all the system calls that we support... */
struct system_call_entry {
	const char *name;
	int (*function) (struct state *state,
			 struct syscall_spec *syscall,
			 struct expression_list *args,
			 char **error);
};
struct system_call_entry system_call_table[] = {
	{"socket",     syscall_socket},
	{"bind",       syscall_bind},
	{"listen",     syscall_listen},
	{"accept",     syscall_accept},
	{"connect",    syscall_connect},
	{"read",       syscall_read},
	{"readv",      syscall_readv},
	{"recv",       syscall_recv},
	{"recvfrom",   syscall_recvfrom},
	{"recvmsg",    syscall_recvmsg},
	{"write",      syscall_write},
	{"writev",     syscall_writev},
	{"send",       syscall_send},
	{"sendto",     syscall_sendto},
	{"sendmsg",    syscall_sendmsg},
	{"fcntl",      syscall_fcntl},
	{"ioctl",      syscall_ioctl},
	{"close",      syscall_close},
	{"shutdown",   syscall_shutdown},
	{"getsockopt", syscall_getsockopt},
	{"setsockopt", syscall_setsockopt},
	{"poll",       syscall_poll},
};

/* Evaluate the system call arguments and invoke the system call. */
static void invoke_system_call(
	struct state *state, struct event *event, struct syscall_spec *syscall)
{
	DEBUGP("%d: invoke call: %s\n", event->line_number, syscall->name);

	char *error = NULL, *script_path = NULL;
	const char *name = syscall->name;
	struct expression_list *args = NULL;
	int i = 0;
	int result = 0;

	/* Wait for the right time before firing off this event. */
	wait_for_event(state);

	/* Find and invoke the handler for this system call. */
	for (i = 0; i < ARRAY_SIZE(system_call_table); ++i)
		if (strcmp(name, system_call_table[i].name) == 0)
			break;
	if (i == ARRAY_SIZE(system_call_table)) {
		asprintf(&error, "Unknown system call: '%s'", name);
		goto error_out;
	}

	/* Evaluate script symbolic expressions to get live numeric args for
	 * system calls.
	 */
	if (evaluate_expression_list(syscall->arguments, &args, &error))
		goto error_out;

	/* Run the system call. */
	result = system_call_table[i].function(state, syscall, args, &error);

	free_expression_list(args);

	if (result == STATUS_ERR)
		goto error_out;
	return;

error_out:
	script_path = strdup(state->config->script_path);
	state_free(state);
	die("%s:%d: runtime error in %s call: %s\n",
	    script_path, event->line_number,
	    syscall->name, error);
	free(script_path);
	free(error);
}

/* Wait for the system call thread to go idle. To avoid mystifying
 * hangs when scripts specify overlapping time ranges for blocking
 * system calls, we limit the duration of our waiting to 1 second.
 */
static int await_idle_thread(struct state *state)
{
	struct timespec end_time = { .tv_sec = 0, .tv_nsec = 0 };
	const int MAX_WAIT_SECS = 1;
	while (state->syscalls->state != SYSCALL_IDLE) {
		/* On the first time through the loop, calculate end time. */
		if (end_time.tv_sec == 0) {
			if (clock_gettime(CLOCK_REALTIME, &end_time) != 0)
				die_perror("clock_gettime");
			end_time.tv_sec += MAX_WAIT_SECS;
		}
		/* Wait for a signal or our timeout end_time to arrive. */
		DEBUGP("main thread: awaiting idle syscall thread\n");
		int status = pthread_cond_timedwait(&state->syscalls->idle,
						    &state->mutex, &end_time);
		if (status == ETIMEDOUT)
			return STATUS_ERR;
		else if (status != 0)
			die_perror("pthread_cond_timedwait");
	}
	return STATUS_OK;
}

static int yield(void)
{
#if defined(linux)
	return pthread_yield();
#elif defined(__FreeBSD__) || defined(__OpenBSD__)
	pthread_yield();
	return 0;
#elif defined(__NetBSD__)
	return sched_yield();
#endif  /* defined(__NetBSD__) */
}

/* Enqueue the system call for the syscall thread and wake up the thread. */
static void enqueue_system_call(
	struct state *state, struct event *event, struct syscall_spec *syscall)
{
	char *error = NULL, *script_path = NULL;
	bool done = false;

	/* Wait if there are back-to-back blocking system calls. */
	if (await_idle_thread(state)) {
		asprintf(&error, "blocking system call while another blocking "
			 "system call is already in progress");
		goto error_out;
	}

	/* Enqueue the system call info and wake up the syscall thread. */
	DEBUGP("main thread: signal enqueued\n");
	state->syscalls->state = SYSCALL_ENQUEUED;
	if (pthread_cond_signal(&state->syscalls->enqueued) != 0)
		die_perror("pthread_cond_signal");

	/* Wait for the syscall thread to dequeue and start the system call. */
	while (state->syscalls->state == SYSCALL_ENQUEUED) {
		DEBUGP("main thread: waiting for dequeued signal; "
		       "state: %d\n", state->syscalls->state);
		if (pthread_cond_wait(&state->syscalls->dequeued,
				      &state->mutex) != 0) {
			die_perror("pthread_cond_wait");
		}
	}

	/* Wait for the syscall thread to block or finish the call. */
	while (!done) {
		/* Unlock and yield so the system call thread can make
		 * the system call in a timely fashion.
		 */
		DEBUGP("main thread: unlocking and yielding\n");
		pid_t thread_id = state->syscalls->thread_id;
		run_unlock(state);
		if (yield() != 0)
			die_perror("yield");

		DEBUGP("main thread: checking syscall thread state\n");
		if (is_thread_sleeping(getpid(), thread_id))
			done = true;

		/* Grab the lock again and see if the thread is idle. */
		DEBUGP("main thread: locking and reading state\n");
		run_lock(state);
		if (state->syscalls->state == SYSCALL_IDLE)
			done = true;
	}
	DEBUGP("main thread: continuing after syscall\n");
	return;

error_out:
	script_path = strdup(state->config->script_path);
	state_free(state);
	die("%s:%d: runtime error in %s call: %s\n",
	    script_path, event->line_number,
	    syscall->name, error);
	free(script_path);
	free(error);
}

void run_system_call_event(
	struct state *state, struct event *event, struct syscall_spec *syscall)
{
	DEBUGP("%d: system call: %s\n", event->line_number, syscall->name);

	if (is_blocking_syscall(syscall))
		enqueue_system_call(state, event, syscall);
	else
		invoke_system_call(state, event, syscall);
}

/* The code executed by our system call thread, which executes
 * blocking system calls.
 */
static void *system_call_thread(void *arg)
{
	struct state *state = (struct state *)arg;
	char *error = NULL;
	struct event *event = NULL;
	struct syscall_spec *syscall = NULL;
	bool done = false;

	DEBUGP("syscall thread: starting and locking\n");
	run_lock(state);

	state->syscalls->thread_id = gettid();
	if (state->syscalls->thread_id < 0)
		die_perror("gettid");

	while (!done) {
		DEBUGP("syscall thread: in state %d\n",
		       state->syscalls->state);

		switch (state->syscalls->state) {
		case SYSCALL_IDLE:
			DEBUGP("syscall thread: waiting\n");
			if (pthread_cond_wait(&state->syscalls->enqueued,
					      &state->mutex)) {
				die_perror("pthread_cond_wait");
			}
			break;

		case SYSCALL_RUNNING:
		case SYSCALL_DONE:
			assert(0);	/* should not be reached */
			break;

		case SYSCALL_ENQUEUED:
			DEBUGP("syscall thread: invoking syscall\n");
			/* Remember the syscall event, since below we
			 * release the global lock and the main thread
			 * will move on to other, later events.
			 */
			event = state->event;
			syscall = event->event.syscall;
			assert(event->type == SYSCALL_EVENT);
			state->syscalls->event = event;
			state->syscalls->live_end_usecs = -1;

			/* Make the system call. Note that our callees
			 * here will release the global lock before
			 * making the actual system call and then
			 * re-acquire it after the system call returns
			 * and before returning to us.
			 */
			invoke_system_call(state, event, syscall);

			/* Check end time for the blocking system call. */
			assert(state->syscalls->live_end_usecs >= 0);
			if (verify_time(state,
						event->time_type,
						syscall->end_usecs, 0,
						state->syscalls->live_end_usecs,
						"system call return", &error)) {
				die("%s:%d: %s\n",
				    state->config->script_path,
				    event->line_number,
				    error);
			}

			/* Mark our thread idle and wake the main
			 * thread if it's waiting for this call to
			 * finish.
			 */
			assert(state->syscalls->state == SYSCALL_DONE);
			state->syscalls->state = SYSCALL_IDLE;
			state->syscalls->event = NULL;
			state->syscalls->live_end_usecs = -1;
			DEBUGP("syscall thread: now idle\n");
			if (pthread_cond_signal(&state->syscalls->idle) != 0)
				die_perror("pthread_cond_signal");
			break;

		case SYSCALL_EXITING:
			done = true;
			break;
		/* omitting default so compiler will catch missing cases */
		}
	}
	DEBUGP("syscall thread: unlocking and exiting\n");
	run_unlock(state);

	return NULL;
}

struct syscalls *syscalls_new(struct state *state)
{
	struct syscalls *syscalls = calloc(1, sizeof(struct syscalls));

	syscalls->state = SYSCALL_IDLE;

	if (pthread_create(&syscalls->thread, NULL, system_call_thread,
			   state) != 0) {
		die_perror("pthread_create");
	}

	if ((pthread_cond_init(&syscalls->idle, NULL) != 0) ||
	    (pthread_cond_init(&syscalls->enqueued, NULL) != 0) ||
	    (pthread_cond_init(&syscalls->dequeued, NULL) != 0)) {
		die_perror("pthread_cond_init");
	}

	return syscalls;
}

void syscalls_free(struct state *state, struct syscalls *syscalls)
{
	/* Wait a bit for the thread to go idle. */
	if (await_idle_thread(state)) {
		die("%s:%d: runtime error: exiting while "
		    "a blocking system call is in progress\n",
		    state->config->script_path,
		    syscalls->event->line_number);
	}

	/* Send a request to terminate the thread. */
	DEBUGP("main thread: signaling syscall thread to exit\n");
	syscalls->state = SYSCALL_EXITING;
	if (pthread_cond_signal(&syscalls->enqueued) != 0)
		die_perror("pthread_cond_signal");

	/* Release the lock briefly and wait for syscall thread to finish. */
	run_unlock(state);
	DEBUGP("main thread: unlocking, waiting for syscall thread exit\n");
	void *thread_result = NULL;
	if (pthread_join(syscalls->thread, &thread_result) != 0)
		die_perror("pthread_cancel");
	DEBUGP("main thread: joined syscall thread; relocking\n");
	run_lock(state);

	if ((pthread_cond_destroy(&syscalls->idle) != 0) ||
	    (pthread_cond_destroy(&syscalls->enqueued) != 0) ||
	    (pthread_cond_destroy(&syscalls->dequeued) != 0)) {
		die_perror("pthread_cond_destroy");
	}

	memset(syscalls, 0, sizeof(*syscalls));  /* to help catch bugs */
	free(syscalls);
}<|MERGE_RESOLUTION|>--- conflicted
+++ resolved
@@ -2297,11 +2297,9 @@
 	struct linger linger;
 #ifdef SCTP_RTOINFO
 	struct sctp_rtoinfo rtoinfo;
-<<<<<<< HEAD
-=======
-#if defined(SCTP_INITMSG)
+#endif
+#ifdef SCTP_INITMSG
 	struct sctp_initmsg initmsg;
->>>>>>> 0aacdfff
 #endif
 #if defined(SCTP_MAXSEG) || defined(SCTP_MAX_BURST) || defined(SCTP_INTERLEAVING_SUPPORTED)
 	struct sctp_assoc_value assoc_value;
