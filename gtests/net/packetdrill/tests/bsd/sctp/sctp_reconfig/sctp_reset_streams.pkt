--- conflicted
+++ resolved
@@ -11,20 +11,6 @@
 +0.0 > sctp: COOKIE_ECHO[flgs=0, len=4, val=...]
 +0.1 < sctp: COOKIE_ACK[flgs=0]
 +0.0 getsockopt(3, SOL_SOCKET, SO_ERROR, [0], [4]) = 0
-<<<<<<< HEAD
-
-+0.0 setsockopt(3, IPPROTO_SCTP, SCTP_PEER_ADDR_PARAMS, {spp_assoc_id=3,
-                                                         spp_address={sa_family=AF_INET,
-                                                                      sin_port=htons(8080),
-                                                                      sin_addr=inet_addr("192.0.2.1")},
-                                                         spp_hbinterval=0,
-                                                         spp_pathmaxrxt=8,
-                                                         spp_pathmtu=1468,
-                                                         spp_flags=SPP_HB_DISABLE,
-                                                         spp_ipv6_flowlabel=0,
-                                                         spp_dscp=0}, 152) = 0
-=======
->>>>>>> ee2c1611
 
 +0 setsockopt(3, IPPROTO_SCTP, SCTP_ENABLE_STREAM_RESET, {assoc_id=0, assoc_value=SCTP_ENABLE_RESET_STREAM_REQ}, 8) = 0
 
