/*
 * Copyright 2013 Google Inc.
 *
 * This program is free software; you can redistribute it and/or
 * modify it under the terms of the GNU General Public License
 * as published by the Free Software Foundation; either version 2
 * of the License, or (at your option) any later version.
 *
 * This program is distributed in the hope that it will be useful,
 * but WITHOUT ANY WARRANTY; without even the implied warranty of
 * MERCHANTABILITY or FITNESS FOR A PARTICULAR PURPOSE.  See the
 * GNU General Public License for more details.
 *
 * You should have received a copy of the GNU General Public License
 * along with this program; if not, write to the Free Software
 * Foundation, Inc., 51 Franklin Street, Fifth Floor, Boston, MA
 * 02110-1301, USA.
 */
/*
 * Author: ncardwell@google.com (Neal Cardwell)
 *
 * Definitions of strace-style symbols for FreeBSD.
 * Allows us to map from symbolic strings to integers for system call inputs.
 */

#if defined(__FreeBSD__)

#include "symbols.h"

#include <errno.h>
#include <fcntl.h>
#include <netinet/in.h>
#include <netinet/udp.h>
#include <poll.h>
#include <stdlib.h>
#include <string.h>
#include <sys/ioctl.h>
#include <sys/socket.h>
#include <sys/stat.h>
#include <sys/types.h>
#include <sys/unistd.h>

#include "tcp.h"

/* A table of platform-specific string->int mappings. */
struct int_symbol platform_symbols_table[] = {

	/* /usr/include/sys/socket.h */
	{ SO_DEBUG,                         "SO_DEBUG"                        },
	{ SO_ACCEPTCONN,                    "SO_ACCEPTCONN"                   },
	{ SO_REUSEADDR,                     "SO_REUSEADDR"                    },
	{ SO_KEEPALIVE,                     "SO_KEEPALIVE"                    },
	{ SO_DONTROUTE,                     "SO_DONTROUTE"                    },
	{ SO_BROADCAST,                     "SO_BROADCAST"                    },
	{ SO_USELOOPBACK,                   "SO_USELOOPBACK"                  },
	{ SO_LINGER,                        "SO_LINGER"                       },
	{ SO_OOBINLINE,                     "SO_OOBINLINE"                    },
	{ SO_REUSEPORT,                     "SO_REUSEPORT"                    },
	{ SO_TIMESTAMP,                     "SO_TIMESTAMP"                    },
	{ SO_NOSIGPIPE,                     "SO_NOSIGPIPE"                    },
	{ SO_ACCEPTFILTER,                  "SO_ACCEPTFILTER"                 },
	{ SO_BINTIME,                       "SO_BINTIME"                      },
	{ SO_NO_OFFLOAD,                    "SO_NO_OFFLOAD"                   },
	{ SO_NO_DDP,                        "SO_NO_DDP"                       },
	{ SO_SNDBUF,                        "SO_SNDBUF"                       },
	{ SO_RCVBUF,                        "SO_RCVBUF"                       },
	{ SO_SNDLOWAT,                      "SO_SNDLOWAT"                     },
	{ SO_RCVLOWAT,                      "SO_RCVLOWAT"                     },
	{ SO_SNDTIMEO,                      "SO_SNDTIMEO"                     },
	{ SO_RCVTIMEO,                      "SO_RCVTIMEO"                     },
	{ SO_ERROR,                         "SO_ERROR"                        },
	{ SO_TYPE,                          "SO_TYPE"                         },
	{ SO_LABEL,                         "SO_LABEL"                        },
	{ SO_PEERLABEL,                     "SO_PEERLABEL"                    },
	{ SO_LISTENQLIMIT,                  "SO_LISTENQLIMIT"                 },
	{ SO_LISTENQLEN,                    "SO_LISTENQLEN"                   },
	{ SO_LISTENINCQLEN,                 "SO_LISTENINCQLEN"                },
	{ SO_SETFIB,                        "SO_SETFIB"                       },
	{ SO_USER_COOKIE,                   "SO_USER_COOKIE"                  },

	/* /usr/include/netinet/sctp.h */
	{ SCTP_RTOINFO,                     "SCTP_RTOINFO"                    },
	{ SCTP_INITMSG,                     "SCTP_INITMSG"                    },
	{ SCTP_NODELAY,                     "SCTP_NODELAY"                    },
	{ SCTP_MAXSEG,                      "SCTP_MAXSEG"                     },
	{ SCTP_DELAYED_SACK,                "SCTP_DELAYED_SACK"               },
	{ SCTP_MAX_BURST,                   "SCTP_MAX_BURST"                  },
	{ SCTP_PEER_ADDR_PARAMS,            "SCTP_PEER_ADDR_PARAMS"           },
	{ SCTP_STATUS,                      "SCTP_STATUS"                     },
	{ SCTP_FRAGMENT_INTERLEAVE,         "SCTP_FRAGMENT_INTERLEAVE"        },
#if defined(SCTP_INTERLEAVING_SUPPORTED)
	{ SCTP_INTERLEAVING_SUPPORTED,      "SCTP_INTERLEAVING_SUPPORTED"     },
#endif
	{ SCTP_CLOSED,                      "SCTP_CLOSED"                     },
	{ SCTP_BOUND,                       "SCTP_BOUND"                      },
	{ SCTP_LISTEN,                      "SCTP_LISTEN"                     },
	{ SCTP_COOKIE_WAIT,                 "SCTP_COOKIE_WAIT"                },
	{ SCTP_COOKIE_ECHOED,               "SCTP_COOKIE_ECHOED"              },
	{ SCTP_ESTABLISHED,                 "SCTP_ESTABLISHED"                },
	{ SCTP_SHUTDOWN_SENT,               "SCTP_SHUTDOWN_SENT"              },
	{ SCTP_SHUTDOWN_RECEIVED,           "SCTP_SHUTDOWN_RECEIVED"          },
	{ SCTP_SHUTDOWN_ACK_SENT,           "SCTP_SHUTDOWN_ACK_SENT"          },
	{ SCTP_SHUTDOWN_PENDING,            "SCTP_SHUTDOWN_PENDING"           },
<<<<<<< HEAD
	/* The following constants are from
	 * https://tools.ietf.org/html/draft-ietf-tsvwg-sctp-ndata-04
	 * The old symbols currently being deployed are also provided.
	 */
	{ SCTP_PLUGGABLE_SS,                "SCTP_PLUGGABLE_SS"               },
	{ SCTP_SS_VALUE,                    "SCTP_SS_VALUE"                   },
	{ SCTP_SS_DEFAULT,                  "SCTP_SS_DEFAULT"                 },
	{ SCTP_SS_ROUND_ROBIN,              "SCTP_SS_ROUND_ROBIN"             },
	{ SCTP_SS_ROUND_ROBIN_PACKET,       "SCTP_SS_ROUND_ROBIN_PACKET"      },
	{ SCTP_SS_PRIORITY,                 "SCTP_SS_PRIORITY"                },
	/* The following is a typo in FreeBSD's sctp.h */
	{ SCTP_SS_FAIR_BANDWITH,            "SCTP_SS_FAIR_BANDWITH"           },
	{ SCTP_SS_FIRST_COME,               "SCTP_SS_FIRST_COME"              },
#if defined(SCTP_SS_FCFS)
	{ SCTP_SS_FCFS,                     "SCTP_SS_FCFS"                    },
#endif
#if defined(SCTP_SS_RR)
	{ SCTP_SS_RR,                       "SCTP_SS_RR"                      },
#endif
#if defined(SCTP_SS_RR_PKT)
	{ SCTP_SS_RR_PKT,                   "SCTP_SS_RR_PKT"                  },
#endif
#if defined(SCTP_SS_PRIO)
	{ SCTP_SS_PRIO,                     "SCTP_SS_PRIO"                    },
#endif
#if defined(SCTP_SS_FB)
	{ SCTP_SS_FB,                       "SCTP_SS_FB"                      },
#endif
#if defined(SCTP_SS_WFQ)
	{ SCTP_SS_WFQ,                      "SCTP_SS_WFQ"                     },
#endif
#if defined(SCTP_SS_RR_INTER)
	{ SCTP_SS_RR_INTER,                 "SCTP_SS_RR_INTER"                },
#endif
#if defined(SCTP_SS_RR_PKT_INTER)
	{ SCTP_SS_RR_PKT_INTER,             "SCTP_SS_RR_PKT_INTER"            },
#endif
#if defined(SCTP_SS_PRIO_INTER)
	{ SCTP_SS_PRIO_INTER,               "SCTP_SS_PRIO_INTER"              },
#endif
#if defined(SCTP_SS_FB_INTER)
	{ SCTP_SS_FB_INTER,                 "SCTP_SS_FB_INTER"                },
#endif
#if defined(SCTP_SS_WFQ_INTER)
	{ SCTP_SS_WFQ_INTER,                "SCTP_SS_WFQ_INTER"               },
#endif
=======

	/* /usr/include/netinet/sctp_uio.h */
	{ SCTP_UNCONFIRMED,                 "SCTP_UNCONFIRMED"                },
	{ SCTP_ACTIVE,                      "SCTP_ACTIVE"                     },
	{ SCTP_INACTIVE,                    "SCTP_INACTIVE"                   },
	{ SPP_HB_ENABLE,                    "SPP_HB_ENABLE"                   },
	{ SPP_HB_DISABLE,                   "SPP_HB_DISABLE"                  },
	{ SPP_HB_DEMAND,                    "SPP_HB_DEMAND"                   },
	{ SPP_PMTUD_ENABLE,                 "SPP_PMTUD_ENABLE"                },
	{ SPP_PMTUD_DISABLE,                "SPP_PMTUD_DISABLE"               },
	{ SPP_HB_TIME_IS_ZERO,              "SPP_HB_TIME_IS_ZERO"             },
	{ SPP_IPV6_FLOWLABEL,               "SPP_IPV6_FLOWLABEL"              },
	{ SPP_DSCP,                         "SPP_DSCP"                        },
	{ SPP_IPV4_TOS,                     "SPP_IPV4_TOS"                    },
 
>>>>>>> beec01cd
	/* /usr/include/netinet/tcp.h */
	{ TCP_NODELAY,                      "TCP_NODELAY"                     },
	{ TCP_MAXSEG,                       "TCP_MAXSEG"                      },
	{ TCP_NOPUSH,                       "TCP_NOPUSH"                      },
	{ TCP_NOOPT,                        "TCP_NOOPT"                       },
	{ TCP_MD5SIG,                       "TCP_MD5SIG"                      },
	{ TCP_INFO,                         "TCP_INFO"                        },
	{ TCP_CONGESTION,                   "TCP_CONGESTION"                  },

#if __FreeBSD_version >= 1100000
	/* /usr/include/netinet/udplite.h */
	{ UDPLITE_RECV_CSCOV,               "UDPLITE_RECV_CSCOV"              },
	{ UDPLITE_SEND_CSCOV,               "UDPLITE_SEND_CSCOV"              },
#endif

	/* /usr/include/sys/fcntl.h */
	{ O_RDONLY,                         "O_RDONLY"                        },
	{ O_WRONLY,                         "O_WRONLY"                        },
	{ O_RDWR,                           "O_RDWR"                          },
	{ O_ACCMODE,                        "O_ACCMODE"                       },
	{ FREAD,                            "FREAD"                           },
	{ FWRITE,                           "FWRITE"                          },
	{ O_NONBLOCK,                       "O_NONBLOCK"                      },
	{ O_APPEND,                         "O_APPEND"                        },
	{ O_SHLOCK,                         "O_SHLOCK"                        },
	{ O_EXLOCK,                         "O_EXLOCK"                        },
	{ O_ASYNC,                          "O_ASYNC"                         },
	{ O_FSYNC,                          "O_FSYNC"                         },
	{ O_SYNC,                           "O_SYNC"                          },
	{ O_NOFOLLOW,                       "O_NOFOLLOW"                      },
	{ O_CREAT,                          "O_CREAT"                         },
	{ O_TRUNC,                          "O_TRUNC"                         },
	{ O_EXCL,                           "O_EXCL"                          },
	{ O_NOCTTY,                         "O_NOCTTY"                        },
	{ O_DIRECT,                         "O_DIRECT"                        },
	{ O_DIRECTORY,                      "O_DIRECTORY"                     },
	{ O_EXEC,                           "O_EXEC"                          },
	{ O_TTY_INIT,                       "O_TTY_INIT"                      },
	{ O_CLOEXEC,                        "O_CLOEXEC"                       },
	{ FAPPEND,                          "FAPPEND"                         },
	{ FASYNC,                           "FASYNC"                          },
	{ FFSYNC,                           "FFSYNC"                          },
	{ FNONBLOCK,                        "FNONBLOCK"                       },
	{ FNDELAY,                          "FNDELAY"                         },
	{ O_NDELAY,                         "O_NDELAY"                        },
	{ FRDAHEAD,                         "FRDAHEAD"                        },
	{ AT_FDCWD,                         "AT_FDCWD"                        },
	{ AT_EACCESS,                       "AT_EACCESS"                      },
	{ AT_SYMLINK_NOFOLLOW,              "AT_SYMLINK_NOFOLLOW"             },
	{ AT_SYMLINK_FOLLOW,                "AT_SYMLINK_FOLLOW"               },
	{ AT_REMOVEDIR,                     "AT_REMOVEDIR"                    },
	{ F_DUPFD,                          "F_DUPFD"                         },
	{ F_GETFD,                          "F_GETFD"                         },
	{ F_SETFD,                          "F_SETFD"                         },
	{ F_GETFL,                          "F_GETFL"                         },
	{ F_SETFL,                          "F_SETFL"                         },
	{ F_GETOWN,                         "F_GETOWN"                        },
	{ F_SETOWN,                         "F_SETOWN"                        },
	{ F_OGETLK,                         "F_OGETLK"                        },
	{ F_OSETLK,                         "F_OSETLK"                        },
	{ F_OSETLKW,                        "F_OSETLKW"                       },
	{ F_DUP2FD,                         "F_DUP2FD"                        },
	{ F_GETLK,                          "F_GETLK"                         },
	{ F_SETLK,                          "F_SETLK"                         },
	{ F_SETLKW,                         "F_SETLKW"                        },
	{ F_SETLK_REMOTE,                   "F_SETLK_REMOTE"                  },
	{ F_READAHEAD,                      "F_READAHEAD"                     },
	{ F_RDAHEAD,                        "F_RDAHEAD"                       },
	{ FD_CLOEXEC,                       "FD_CLOEXEC"                      },
	{ F_RDLCK,                          "F_RDLCK"                         },
	{ F_UNLCK,                          "F_UNLCK"                         },
	{ F_WRLCK,                          "F_WRLCK"                         },
	{ F_UNLCKSYS,                       "F_UNLCKSYS"                      },
	{ F_CANCEL,                         "F_CANCEL"                        },
	{ LOCK_SH,                          "LOCK_SH"                         },
	{ LOCK_EX,                          "LOCK_EX"                         },
	{ LOCK_NB,                          "LOCK_NB"                         },
	{ LOCK_UN,                          "LOCK_UN"                         },

	/* /usr/include/sys/unistd.h */
	{ SEEK_SET,                         "SEEK_SET"                        },
	{ SEEK_CUR,                         "SEEK_CUR"                        },
	{ SEEK_END,                         "SEEK_END"                        },

	/* /usr/include/sys/socket.h */
	{ MSG_OOB,                          "MSG_OOB"                         },
	{ MSG_PEEK,                         "MSG_PEEK"                        },
	{ MSG_DONTROUTE,                    "MSG_DONTROUTE"                   },
	{ MSG_EOR,                          "MSG_EOR"                         },
	{ MSG_TRUNC,                        "MSG_TRUNC"                       },
	{ MSG_CTRUNC,                       "MSG_CTRUNC"                      },
	{ MSG_WAITALL,                      "MSG_WAITALL"                     },
	{ MSG_NOTIFICATION,                 "MSG_NOTIFICATION"                },
	{ MSG_DONTWAIT,                     "MSG_DONTWAIT"                    },
	{ MSG_EOF,                          "MSG_EOF"                         },
	{ MSG_NBIO,                         "MSG_NBIO"                        },
	{ MSG_COMPAT,                       "MSG_COMPAT"                      },
	{ MSG_NOSIGNAL,                     "MSG_NOSIGNAL"                    },

	/* /usr/include/sys/filio.h */
	{ FIOCLEX,                          "FIOCLEX"                         },
	{ FIONCLEX,                         "FIONCLEX"                        },
	{ FIONREAD,                         "FIONREAD"                        },
	{ FIONBIO,                          "FIONBIO"                         },
	{ FIOASYNC,                         "FIOASYNC"                        },
	{ FIOSETOWN,                        "FIOSETOWN"                       },
	{ FIOGETOWN,                        "FIOGETOWN"                       },
	{ FIODTYPE,                         "FIODTYPE"                        },
	{ FIOGETLBA,                        "FIOGETLBA"                       },
	{ FIODGNAME,                        "FIODGNAME"                       },
	{ FIONWRITE,                        "FIONWRITE"                       },
	{ FIONSPACE,                        "FIONSPACE"                       },
	{ FIOSEEKDATA,                      "FIOSEEKDATA"                     },
	{ FIOSEEKHOLE,                      "FIOSEEKHOLE"                     },

	/* /usr/include/sys/poll.h */
	{ POLLIN,                           "POLLIN"                          },
	{ POLLPRI,                          "POLLPRI"                         },
	{ POLLOUT,                          "POLLOUT"                         },
	{ POLLRDNORM,                       "POLLRDNORM"                      },
	{ POLLWRNORM,                       "POLLWRNORM"                      },
	{ POLLRDBAND,                       "POLLRDBAND"                      },
	{ POLLWRBAND,                       "POLLWRBAND"                      },
	{ POLLINIGNEOF,                     "POLLINIGNEOF"                    },
	{ POLLERR,                          "POLLERR"                         },
	{ POLLHUP,                          "POLLHUP"                         },
	{ POLLNVAL,                         "POLLNVAL"                        },

	/* /usr/include/sys/errno.h */
	{ EPERM,                            "EPERM"                           },
	{ ENOENT,                           "ENOENT"                          },
	{ ESRCH,                            "ESRCH"                           },
	{ EINTR,                            "EINTR"                           },
	{ EIO,                              "EIO"                             },
	{ ENXIO,                            "ENXIO"                           },
	{ E2BIG,                            "E2BIG"                           },
	{ ENOEXEC,                          "ENOEXEC"                         },
	{ EBADF,                            "EBADF"                           },
	{ ECHILD,                           "ECHILD"                          },
	{ EDEADLK,                          "EDEADLK"                         },
	{ ENOMEM,                           "ENOMEM"                          },
	{ EACCES,                           "EACCES"                          },
	{ EFAULT,                           "EFAULT"                          },
	{ ENOTBLK,                          "ENOTBLK"                         },
	{ EBUSY,                            "EBUSY"                           },
	{ EEXIST,                           "EEXIST"                          },
	{ EXDEV,                            "EXDEV"                           },
	{ ENODEV,                           "ENODEV"                          },
	{ ENOTDIR,                          "ENOTDIR"                         },
	{ EISDIR,                           "EISDIR"                          },
	{ EINVAL,                           "EINVAL"                          },
	{ ENFILE,                           "ENFILE"                          },
	{ EMFILE,                           "EMFILE"                          },
	{ ENOTTY,                           "ENOTTY"                          },
	{ ETXTBSY,                          "ETXTBSY"                         },
	{ EFBIG,                            "EFBIG"                           },
	{ ENOSPC,                           "ENOSPC"                          },
	{ ESPIPE,                           "ESPIPE"                          },
	{ EROFS,                            "EROFS"                           },
	{ EMLINK,                           "EMLINK"                          },
	{ EPIPE,                            "EPIPE"                           },
	{ EDOM,                             "EDOM"                            },
	{ ERANGE,                           "ERANGE"                          },
	{ EAGAIN,                           "EAGAIN"                          },
	{ EWOULDBLOCK,                      "EWOULDBLOCK"                     },
	{ EINPROGRESS,                      "EINPROGRESS"                     },
	{ EALREADY,                         "EALREADY"                        },
	{ ENOTSOCK,                         "ENOTSOCK"                        },
	{ EDESTADDRREQ,                     "EDESTADDRREQ"                    },
	{ EMSGSIZE,                         "EMSGSIZE"                        },
	{ EPROTOTYPE,                       "EPROTOTYPE"                      },
	{ ENOPROTOOPT,                      "ENOPROTOOPT"                     },
	{ EPROTONOSUPPORT,                  "EPROTONOSUPPORT"                 },
	{ ESOCKTNOSUPPORT,                  "ESOCKTNOSUPPORT"                 },
	{ EOPNOTSUPP,                       "EOPNOTSUPP"                      },
	{ ENOTSUP,                          "ENOTSUP"                         },
	{ EPFNOSUPPORT,                     "EPFNOSUPPORT"                    },
	{ EAFNOSUPPORT,                     "EAFNOSUPPORT"                    },
	{ EADDRINUSE,                       "EADDRINUSE"                      },
	{ EADDRNOTAVAIL,                    "EADDRNOTAVAIL"                   },
	{ ENETDOWN,                         "ENETDOWN"                        },
	{ ENETUNREACH,                      "ENETUNREACH"                     },
	{ ENETRESET,                        "ENETRESET"                       },
	{ ECONNABORTED,                     "ECONNABORTED"                    },
	{ ECONNRESET,                       "ECONNRESET"                      },
	{ ENOBUFS,                          "ENOBUFS"                         },
	{ EISCONN,                          "EISCONN"                         },
	{ ENOTCONN,                         "ENOTCONN"                        },
	{ ESHUTDOWN,                        "ESHUTDOWN"                       },
	{ ETOOMANYREFS,                     "ETOOMANYREFS"                    },
	{ ETIMEDOUT,                        "ETIMEDOUT"                       },
	{ ECONNREFUSED,                     "ECONNREFUSED"                    },
	{ ELOOP,                            "ELOOP"                           },
	{ ENAMETOOLONG,                     "ENAMETOOLONG"                    },
	{ EHOSTDOWN,                        "EHOSTDOWN"                       },
	{ EHOSTUNREACH,                     "EHOSTUNREACH"                    },
	{ ENOTEMPTY,                        "ENOTEMPTY"                       },
	{ EPROCLIM,                         "EPROCLIM"                        },
	{ EUSERS,                           "EUSERS"                          },
	{ EDQUOT,                           "EDQUOT"                          },
	{ ESTALE,                           "ESTALE"                          },
	{ EREMOTE,                          "EREMOTE"                         },
	{ EBADRPC,                          "EBADRPC"                         },
	{ ERPCMISMATCH,                     "ERPCMISMATCH"                    },
	{ EPROGUNAVAIL,                     "EPROGUNAVAIL"                    },
	{ EPROGMISMATCH,                    "EPROGMISMATCH"                   },
	{ EPROCUNAVAIL,                     "EPROCUNAVAIL"                    },
	{ ENOLCK,                           "ENOLCK"                          },
	{ ENOSYS,                           "ENOSYS"                          },
	{ EFTYPE,                           "EFTYPE"                          },
	{ EAUTH,                            "EAUTH"                           },
	{ ENEEDAUTH,                        "ENEEDAUTH"                       },
	{ EIDRM,                            "EIDRM"                           },
	{ ENOMSG,                           "ENOMSG"                          },
	{ EOVERFLOW,                        "EOVERFLOW"                       },
	{ ECANCELED,                        "ECANCELED"                       },
	{ EILSEQ,                           "EILSEQ"                          },
	{ ENOATTR,                          "ENOATTR"                         },
	{ EDOOFUS,                          "EDOOFUS"                         },
	{ EBADMSG,                          "EBADMSG"                         },
	{ EMULTIHOP,                        "EMULTIHOP"                       },
	{ ENOLINK,                          "ENOLINK"                         },
	{ EPROTO,                           "EPROTO"                          },
	{ ENOTCAPABLE,                      "ENOTCAPABLE"                     },
	{ ECAPMODE,                         "ECAPMODE"                        },

	/* Sentinel marking the end of the table. */
	{ 0, NULL },
};

struct int_symbol *platform_symbols(void)
{
	return platform_symbols_table;
}

#endif  /* __FreeBSD__ */<|MERGE_RESOLUTION|>--- conflicted
+++ resolved
@@ -78,7 +78,7 @@
 	{ SO_SETFIB,                        "SO_SETFIB"                       },
 	{ SO_USER_COOKIE,                   "SO_USER_COOKIE"                  },
 
-	/* /usr/include/netinet/sctp.h */
+	/* /usr/include/netinet/sctp.h and /usr/include/netinet/sctp_uio.h */
 	{ SCTP_RTOINFO,                     "SCTP_RTOINFO"                    },
 	{ SCTP_INITMSG,                     "SCTP_INITMSG"                    },
 	{ SCTP_NODELAY,                     "SCTP_NODELAY"                    },
@@ -101,7 +101,6 @@
 	{ SCTP_SHUTDOWN_RECEIVED,           "SCTP_SHUTDOWN_RECEIVED"          },
 	{ SCTP_SHUTDOWN_ACK_SENT,           "SCTP_SHUTDOWN_ACK_SENT"          },
 	{ SCTP_SHUTDOWN_PENDING,            "SCTP_SHUTDOWN_PENDING"           },
-<<<<<<< HEAD
 	/* The following constants are from
 	 * https://tools.ietf.org/html/draft-ietf-tsvwg-sctp-ndata-04
 	 * The old symbols currently being deployed are also provided.
@@ -148,9 +147,6 @@
 #if defined(SCTP_SS_WFQ_INTER)
 	{ SCTP_SS_WFQ_INTER,                "SCTP_SS_WFQ_INTER"               },
 #endif
-=======
-
-	/* /usr/include/netinet/sctp_uio.h */
 	{ SCTP_UNCONFIRMED,                 "SCTP_UNCONFIRMED"                },
 	{ SCTP_ACTIVE,                      "SCTP_ACTIVE"                     },
 	{ SCTP_INACTIVE,                    "SCTP_INACTIVE"                   },
@@ -163,8 +159,7 @@
 	{ SPP_IPV6_FLOWLABEL,               "SPP_IPV6_FLOWLABEL"              },
 	{ SPP_DSCP,                         "SPP_DSCP"                        },
 	{ SPP_IPV4_TOS,                     "SPP_IPV4_TOS"                    },
- 
->>>>>>> beec01cd
+
 	/* /usr/include/netinet/tcp.h */
 	{ TCP_NODELAY,                      "TCP_NODELAY"                     },
 	{ TCP_MAXSEG,                       "TCP_MAXSEG"                      },
