--- conflicted
+++ resolved
@@ -62,13 +62,10 @@
 	EXPR_SCTP_STATUS,	  /* struct sctp_status for SCTP_STATUS */
 	EXPR_SCTP_PADDRINFO,
 #endif
-<<<<<<< HEAD
 #ifdef SCTP_SS_VALUE
 	EXPR_SCTP_STREAM_VALUE,	  /* struct sctp_stream_value for SCTP_SS_VALUE */
 #endif
-=======
 	EXPR_SCTP_PEER_ADDR_PARAMS,	 /* struct for sctp_paddrparams for SCTP_PEER_ADDR_PARAMS*/
->>>>>>> beec01cd
 	NUM_EXPR_TYPES,
 };
 /* Convert an expression type to a human-readable string */
@@ -105,7 +102,7 @@
 		struct sctp_paddrinfo_expr *sctp_paddrinfo;
 #endif
 #ifdef SCTP_PEER_ADDR_PARAMS
-		struct sctp_paddrparams_expr *sctp_paddrparams; 
+		struct sctp_paddrparams_expr *sctp_paddrparams;
 #endif
 #ifdef SCTP_SS_VALUE
 		struct sctp_stream_value_expr *sctp_stream_value;
@@ -156,7 +153,7 @@
 	struct expression *l_onoff;
 	struct expression *l_linger;
 };
-/* Parse tree for syscall get/setsockopt for sctp_rtoinfo*/
+/* Parse tree for a sctp_rtoinfo struct in a [gs]etsockopt syscall. */
 #ifdef SCTP_RTOINFO
 struct sctp_rtoinfo_expr {
 	struct expression *srto_initial;
@@ -165,7 +162,6 @@
 };
 #endif
 
-<<<<<<< HEAD
 #if defined(SCTP_MAXSEG) || defined(SCTP_MAX_BURST) || defined(SCTP_INTERLEAVING_SUPPORTED)
 /* Parse tree for a sctp_assoc_value struct in a [gs]etsockopt syscall. */
 struct sctp_assoc_value_expr {
@@ -181,8 +177,7 @@
 };
 #endif
 
-=======
-/* Parse tree for syscall getsockopt for sctp_status*/
+/* Parse tree for a sctp_status struct in a [gs]etsockopt syscall. */
 #ifdef SCTP_STATUS
 struct sctp_status_expr {
 	struct expression *sstat_state;
@@ -195,6 +190,7 @@
 	struct expression *sstat_primary;
 };
 
+/* Parse tree for a sctp_paddrinfo struct in a [gs]etsockopt syscall. */
 struct sctp_paddrinfo_expr {
 	struct expression *spinfo_state;
 	struct expression *spinfo_cwnd;
@@ -204,7 +200,7 @@
 };
 #endif
 
-/* Parse tree for syscall set/getsockopt for SCTP_PEER_ADDR_PARAMS*/
+/* Parse tree for a sctp_paddrparams struct in a [gs]etsockopt syscall. */
 struct sctp_paddrparams_expr {
 	struct expression *spp_address;
 	struct expression *spp_hbinterval;
@@ -215,7 +211,6 @@
 	struct expression *spp_dscp;
 };
 
->>>>>>> beec01cd
 /* The errno-related info from strace to summarize a system call error */
 struct errno_spec {
 	const char *errno_macro;	/* errno symbol (C macro name) */
